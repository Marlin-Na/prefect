--- conflicted
+++ resolved
@@ -816,9 +816,35 @@
         )
 
 
-<<<<<<< HEAD
 class Skipped(Finished):
-=======
+    """
+    Finished state indicating success on account of being skipped.
+
+    Args:
+        - message (str or Exception, optional): Defaults to `None`. A message about the
+            state, which could be an `Exception` (or [`Signal`](signals.html)) that caused it.
+        - result (Any, optional): Defaults to `None`. A data payload for the state.
+        - cached_inputs (dict): A dictionary of input keys to fully hydrated `Result`s.
+            Used / set if the Task requires retries.
+        - context (dict, optional): A dictionary of execution context information; values
+            should be JSON compatible
+    """
+
+    color = "#62757f"
+
+    # note: this does not allow setting "cached" as Success states do
+    def __init__(
+        self,
+        message: str = None,
+        result: Any = NoResult,
+        context: Dict[str, Any] = None,
+        cached_inputs: Dict[str, Result] = None,
+    ):
+        super().__init__(
+            message=message, result=result, context=context, cached_inputs=cached_inputs
+        )
+
+
 class ValidationFailed(Failed):
     """
     Finished stated indicating failure due to failed result validation.
@@ -833,34 +859,4 @@
             should be JSON compatible
     """
 
-    color = "#ff5131"
-
-
-class Skipped(Success):
->>>>>>> 8b5a93b0
-    """
-    Finished state indicating success on account of being skipped.
-
-    Args:
-        - message (str or Exception, optional): Defaults to `None`. A message about the
-            state, which could be an `Exception` (or [`Signal`](signals.html)) that caused it.
-        - result (Any, optional): Defaults to `None`. A data payload for the state.
-        - cached_inputs (dict): A dictionary of input keys to fully hydrated `Result`s.
-            Used / set if the Task requires retries.
-        - context (dict, optional): A dictionary of execution context information; values
-            should be JSON compatible
-    """
-
-    color = "#62757f"
-
-    # note: this does not allow setting "cached" as Success states do
-    def __init__(
-        self,
-        message: str = None,
-        result: Any = NoResult,
-        context: Dict[str, Any] = None,
-        cached_inputs: Dict[str, Result] = None,
-    ):
-        super().__init__(
-            message=message, result=result, context=context, cached_inputs=cached_inputs
-        )+    color = "#ff5131"