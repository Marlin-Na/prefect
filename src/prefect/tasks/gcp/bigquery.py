--- conflicted
+++ resolved
@@ -1,10 +1,6 @@
-<<<<<<< HEAD
 from pathlib import Path
 import warnings
 from typing import List, Union
-=======
-from typing import List
->>>>>>> 964a98aa
 
 from google.cloud import bigquery
 from google.cloud.exceptions import NotFound
@@ -190,12 +186,7 @@
         table: str = None,
         project: str = None,
         location: str = "US",
-<<<<<<< HEAD
-        credentials_secret: str = None,
-        **kwargs,
-=======
-        **kwargs
->>>>>>> 964a98aa
+        **kwargs,
     ):
         self.dataset_id = dataset_id
         self.table = table
@@ -212,12 +203,7 @@
         project: str = None,
         location: str = "US",
         credentials: dict = None,
-<<<<<<< HEAD
-        credentials_secret: str = None,
-        **kwargs,
-=======
-        **kwargs
->>>>>>> 964a98aa
+        **kwargs,
     ):
         """
         Run method for this Task.  Invoked by _calling_ this Task within a Flow context, after initialization.
@@ -299,12 +285,7 @@
         project: str = None,
         schema: List[bigquery.SchemaField] = None,
         location: str = "US",
-<<<<<<< HEAD
-        credentials_secret: str = None,
-        **kwargs,
-=======
-        **kwargs
->>>>>>> 964a98aa
+        **kwargs,
     ):
         self.uri = uri
         self.dataset_id = dataset_id
@@ -324,12 +305,7 @@
         schema: List[bigquery.SchemaField] = None,
         location: str = "US",
         credentials: dict = None,
-<<<<<<< HEAD
-        credentials_secret: str = None,
-        **kwargs,
-=======
-        **kwargs
->>>>>>> 964a98aa
+        **kwargs,
     ):
         """
         Run method for this Task.  Invoked by _calling_ this Task within a Flow context, after initialization.
