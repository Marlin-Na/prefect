--- conflicted
+++ resolved
@@ -15,11 +15,8 @@
 - Additional debug logs to `Docker Container` and `Docker Image` tasks - [#920](https://github.com/PrefectHQ/prefect/issues/920)
 - Changes to Fargate agent to support temporary credentials and IAM role based credentials within AWS compute such as a container or ec2 instance. [#1607](https://github.com/PrefectHQ/prefect/pull/1607)
 - Local Secrets set through environment variable now retain their casing - [#1601](https://github.com/PrefectHQ/prefect/issues/1601)
-<<<<<<< HEAD
 - Agents can accept an optional `name` for logging and debugging - [#1612](https://github.com/PrefectHQ/prefect/pull/1612)
-=======
 - Added AWS configuration options for Fargate Agent (task_role_arn, execution_role_arn) - [#1614](https://github.com/PrefectHQ/prefect/pull/1614)
->>>>>>> 524b527c
 
 ### Task Library
 
@@ -41,7 +38,7 @@
 
 ### Contributors
 
-- None
+- [Mark McDonald](https://github.com/mhmcdonal)
 
 ## 0.6.6 <Badge text="beta" type="success"/>
 
