# Changelog

## Unreleased <Badge text="beta" type="success"/>

These changes are available in the [master branch](https://github.com/PrefectHQ/prefect).

### Features

- None

### Enhancements

<<<<<<< HEAD
- Task logical operators (e.g. `And`, `Or`, ...) no longer implicitly cast to `bool` - [#2303](https://github.com/PrefectHQ/prefect/pull/2303)
=======
- Allow for dynamically changing secret names at runtime - [#2302](https://github.com/PrefectHQ/prefect/pull/2302)
>>>>>>> 22f1aa45

### Task Library

- Rename the base secret tasks for clarity - [#2302](https://github.com/PrefectHQ/prefect/pull/2302)

### Fixes

- Fix possible subprocess deadlocks when sending stdout to `subprocess.PIPE` - [#2293](https://github.com/PrefectHQ/prefect/pull/2293), [#2295](https://github.com/PrefectHQ/prefect/pull/2295)
- Fix issue with Flow registration to non-standard Cloud backends - [#2292](https://github.com/PrefectHQ/prefect/pull/2292)
- Fix issue with registering Flows with Server that have required scheduled Parameters - [#2296](https://github.com/PrefectHQ/prefect/issues/2296)
- Fix interpolation of config for dev services CLI for Apollo - [#2299](https://github.com/PrefectHQ/prefect/pull/2299)

### Deprecations

- None

### Breaking Changes

- Remove `env_var` initialization from `EnvVarSecret` in favor of `name` - [#2302](https://github.com/PrefectHQ/prefect/pull/2302)

### Contributors

- None

## 0.10.1 <Badge text="beta" type="success"/>

Released on Apr 7, 2020.

### Features

- CI build for prefect server images - [#2229](https://github.com/PrefectHQ/prefect/pull/2229), [#2275](https://github.com/PrefectHQ/prefect/issues/2275)
- Allow kwargs to boto3 in S3ResultHandler - [#2240](https://github.com/PrefectHQ/prefect/issues/2240)

### Enhancements

- Add flags to `prefect server start` for disabling service port mapping - [#2228](https://github.com/PrefectHQ/prefect/pull/2228)
- Add options to `prefect server start` for mapping to host ports - [#2228](https://github.com/PrefectHQ/prefect/pull/2228)
- Return `flow_run_id` from CLI `run` methods for programmatic use - [#2242](https://github.com/PrefectHQ/prefect/pull/2242)
- Add JSON output option to `describe` CLI commands - [#1813](https://github.com/PrefectHQ/prefect/issues/1813)
- Add ConstantResult for eventually replacing ConstantResultHandler - [#2145](https://github.com/PrefectHQ/prefect/issues/2145)
- Add new `diagnostics` mode for timing requests made to Cloud - [#2283](https://github.com/PrefectHQ/prefect/pull/2283)

### Task Library

- Make `project_name` optional for `FlowRunTask` to allow for use with Prefect Core's server - [#2266](https://github.com/PrefectHQ/prefect/pull/2266)
- Adds `prefect.tasks.docker.container.RemoveContainer`

### Fixes

- Fix `S3ResultHandler` safe retrieval of `_client` attribute - [#2232](https://github.com/PrefectHQ/prefect/issues/2232)
- Change default log `timestamp` value in database to be identical to other tables instead of a hard coded value - [#2230](https://github.com/PrefectHQ/prefect/pull/2230)

### Deprecations

- None

### Breaking Changes

- None

### Contributors

- [Manuel Aristarán](https://github.com/jazzido)
- [szelenka](https://github.com/szelenka)
- [Aditya Bhumbla](https://github.com/abhumbla)
- [Alex Cano](https://github.com/alexisprince1994)

## 0.10.0 <Badge text="beta" type="success"/>

Released on Mar 29, 2020.

### Features

- Open source database backend, GraphQL API and UI - [#2218](https://github.com/PrefectHQ/prefect/pull/2218)
- Add `prefect server start` CLI command for spinning up database and UI - [#2214](https://github.com/PrefectHQ/prefect/pull/2214)

### Enhancements

- Add ValidationFailed state and signal in anticipation of validating task outputs - [#2143](https://github.com/PrefectHQ/prefect/issues/2143)
- Add max polling option to all agents - [#2037](https://github.com/PrefectHQ/prefect/issues/2037)
- Add GCSResult type [#2141](https://github.com/PrefectHQ/prefect/issues/2141)
- Add Result.validate method that runs validator functions initialized on Result [#2144](https://github.com/PrefectHQ/prefect/issues/2144)
- Convert all GraphQL calls to have consistent casing - [#2185](https://github.com/PrefectHQ/prefect/pull/2185) [#2198](https://github.com/PrefectHQ/prefect/pull/2198)
- Add `prefect backend` CLI command for switching between Prefect Core server and Prefect Cloud - [#2203](https://github.com/PrefectHQ/prefect/pull/2203)
- Add `prefect run server` CLI command for starting flow runs without use of project name - [#2203](https://github.com/PrefectHQ/prefect/pull/2203)
- Make `project_name` optional during flow registration to support Prefect Core's server - [#2203](https://github.com/PrefectHQ/prefect/pull/2203)
- Send flow run and task run heartbeat at beginning of run time - [#2203](https://github.com/PrefectHQ/prefect/pull/2203)

### Task Library

- None

### Fixes

- Fix issue with heartbeat failing if any Cloud config var is not present - [#2190](https://github.com/PrefectHQ/prefect/issues/2190)
- Fix issue where `run cloud` CLI command would pull final state before last batch of logs - [#2192](https://github.com/PrefectHQ/prefect/pull/2192)
- Fix issue where the `S3ResultHandler` would attempt to access uninitialized attribute - [#2204](https://github.com/PrefectHQ/prefect/issues/2204)

### Deprecations

- None

### Breaking Changes

- Drop support for Python 3.5 - [#2191](https://github.com/PrefectHQ/prefect/pull/2191)
- Remove `Client.write_run_log` - [#2184](https://github.com/PrefectHQ/prefect/issues/2184)
- Remove `Client.deploy` and `flow.deploy` - [#2183](https://github.com/PrefectHQ/prefect/issues/2183)

### Contributors

- None

## 0.9.8

Released on Mar 18, 2020.

### Features

- None

### Enhancements

- Update Cloud config name for heartbeat settings - [#2081](https://github.com/PrefectHQ/prefect/pull/2081)
- Add examples to Interactive API Docs - [#2122](https://github.com/PrefectHQ/prefect/pull/2122)
- Allow users to skip Docker healthchecks - [#2150](https://github.com/PrefectHQ/prefect/pull/2150)
- Add exists, read, and write interfaces to Result [#2139](https://github.com/PrefectHQ/prefect/issues/2139)
- Add Cloud UI links to Slack Notifications - [#2112](https://github.com/PrefectHQ/prefect/issues/2112)

### Task Library

- None

### Fixes

- Fix S3ResultHandler use of a new boto3 session per thread - [#2108](https://github.com/PrefectHQ/prefect/issues/2108)
- Fix issue with stateful function reference deserialization logic mutating state - [#2159](https://github.com/PrefectHQ/prefect/pull/2159)
- Fix issue with `DateClock` serializer - [#2166](https://github.com/PrefectHQ/prefect/issues/2166)
- Fix issue with scheduling required parameters - [#2166](https://github.com/PrefectHQ/prefect/issues/2166)

### Deprecations

- Deprecate cache\_\* and result_handler options on Task and Flow objects [#2140](https://github.com/PrefectHQ/prefect/issues/2140)

### Breaking Changes

- None

### Contributors

- [alexisprince1994](https://github.com/alexisprince1994)

## 0.9.7 <Badge text="beta" type="success"/>

Released on Mar 4, 2020.

### Fixes

- Change `task.log_stdout` retrieval from task runner to `getattr` in order to preserve running flows of older 0.9.x versions - [#2120](https://github.com/PrefectHQ/prefect/pull/2120)

## 0.9.6 <Badge text="beta" type="success"/>

Released on Mar 4, 2020.

### Features

- Add new diagnostics utility to assist in troubleshooting issues - [#2062](https://github.com/PrefectHQ/prefect/pull/2062)
- Add a jira_notification state handler to create jira tickets for failed tasks or flows - [#1861](https://github.com/PrefectHQ/prefect/pull/1861)
- Add support for Python 3.8 - [#2080](https://github.com/PrefectHQ/prefect/pull/2080)

### Enhancements

- Add PIN 15 (skip refactor) - [#2070](https://github.com/PrefectHQ/prefect/issues/2070)
- Update docs and docstrings related to Result Handlers - [#1792](https://github.com/PrefectHQ/prefect/issues/1792)
- Add volume option to Docker Agent - [#2013](https://github.com/PrefectHQ/prefect/issues/2013)
- `DaskKubernetesEnvironment` now elevates important autoscaling logs as well as possible Kubernetes issues - [#2089](https://github.com/PrefectHQ/prefect/pull/2089)
- Add optional `scheduler_logs` kwarg to the`DaskKubernetesEnvironment` - [#2089](https://github.com/PrefectHQ/prefect/pull/2089)
- Add ERROR log if heartbeat process dies - [#2097](https://github.com/PrefectHQ/prefect/issues/2097)
- Enable stdout logging from inside a task with the kwarg `log_stdout=True` - [#2092](https://github.com/PrefectHQ/prefect/pull/2092)
- Direct links to Cloud flows and flow runs now shown on creation time - [#2109](https://github.com/PrefectHQ/prefect/pull/2109)
- Update docs related to using Context - [#2077](https://github.com/PrefectHQ/prefect/issues/2077)

### Task Library

- Fix expanding of `V1DeleteOptions` kwargs for Kubernetes tasks - [#2083](https://github.com/PrefectHQ/prefect/pull/2083)

### Fixes

- Fix `extra_loggers` config variable not being able to be set via environment variable - [#2089](https://github.com/PrefectHQ/prefect/pull/2089)
- Fix environments not passing down their `extra_loggers` to any created infrastructure - [#2089](https://github.com/PrefectHQ/prefect/pull/2089)
- Don't mutate data when serializing or deserializing - [#2098](https://github.com/PrefectHQ/prefect/issues/2098)

### Deprecations

- None

### Breaking Changes

- None

### Contributors

- [Romain Thalineau](https://github.com/romaintha)

## 0.9.5 <Badge text="beta" type="success"/>

Released on Feb 21, 2020.

### Features

- None

### Enhancements

- Better exception for unsubscriptable mapping arguments - [#1821](https://github.com/PrefectHQ/prefect/issues/1821)
- Upload package to PyPI on tag push to master - [#2030](https://github.com/PrefectHQ/prefect/issues/2030)
- Add DaskGateway tip to docs - [#1959](https://github.com/PrefectHQ/prefect/issues/1959)
- Improve package import time - [#2046](https://github.com/PrefectHQ/prefect/issues/2046)

### Task Library

- Fix `V1DeleteOptions` call for Kubernetes tasks - [#2050](https://github.com/PrefectHQ/prefect/pull/2050)
- Add kwargs to `V1DeleteOptions` for Kubernetes tasks - [#2051](https://github.com/PrefectHQ/prefect/pull/2051)

### Fixes

- Ensure microseconds are respected on `start_date` provided to CronClock - [#2031](https://github.com/PrefectHQ/prefect/pull/2031)
- Fix duplicate Client connections when using `--logs` flag from `run cloud` CLI command - [#2056](https://github.com/PrefectHQ/prefect/pull/2056)

### Deprecations

- None

### Breaking Changes

- None

### Contributors

- [Romain Thalineau](https://github.com/romaintha)

## 0.9.4 <Badge text="beta" type="success"/>

Released on Feb 14, 2020.

### Features

- None

### Enhancements

- Add incremental tutorial - [#1953](https://github.com/PrefectHQ/prefect/issues/1953)
- Improve error handling for unsupported callables - [#1993](https://github.com/PrefectHQ/prefect/pull/1993)
- Accept additional `boto3` client parameters in S3 storage - [#2000](https://github.com/PrefectHQ/prefect/pull/2000)
- Add optional `version_group_id` kwarg to `create_flow_run` for a stable API for flow runs - [#1987](https://github.com/PrefectHQ/prefect/issues/1987)
- Add `extra_loggers` logging configuration for non-Prefect logs in stdout and cloud - [#2010](https://github.com/PrefectHQ/prefect/pull/2010)

### Task Library

- None

### Fixes

- Ensure `ifelse` casts its condition to `bool` prior to evaluation - [#1991](https://github.com/PrefectHQ/prefect/pull/1991)
- Do not perform `ast.literal_eval` on cpu and memory task_definition kwargs for Fargate Agent - [#2010](https://github.com/PrefectHQ/prefect/pull/2010)
- Fix new agent processing with Threadpool causing problem for Fargate Agent with task revisions enabled - [#2022](https://github.com/PrefectHQ/prefect/pull/2022)

### Deprecations

- None

### Breaking Changes

- Remove Airflow Tasks - [#1992](https://github.com/PrefectHQ/prefect/pull/1992)

### Contributors

- [Giorgio Pellero](https://github.com/trapped)
- [Braun Reyes](https://github.com/braunreyes)

## 0.9.3 <Badge text="beta" type="success"/>

Released on Feb 05, 2020.

### Features

- None

### Enhancements

- Improve heartbeat functionality to be robust across platforms - [#1973](https://github.com/PrefectHQ/prefect/pull/1973)
- Run storage healthchecks on other options besides Docker - [1963](https://github.com/PrefectHQ/prefect/pull/1963)
- Cloud logger now attempts to elevate logger errors to flow run logs - [#1961](https://github.com/PrefectHQ/prefect/pull/1961)
- Attach Flow and Task attributes to LogRecords - [#1938](https://github.com/PrefectHQ/prefect/issues/1938)

### Task Library

- None

### Fixes

- Fix uncaught Fargate Agent kwarg parse SyntaxError from `literal_eval` - [#1968](https://github.com/PrefectHQ/prefect/pull/1968)
- Fix FargateTaskEnvironment passing empty auth token to run task - [#1976](https://github.com/PrefectHQ/prefect/pull/1976)
- Fix imagePullSecrets not being automatically passed to jobs created by Kubernetes Agent - [#1982](https://github.com/PrefectHQ/prefect/pull/1982)

### Deprecations

- None

### Breaking Changes

- Remove cancellation hooks - [#1973](https://github.com/PrefectHQ/prefect/pull/1973)

### Contributors

- None

## 0.9.2 <Badge text="beta" type="success"/>

Released on Jan 30, 2020.

### Features

- Allow for parameter defaults to vary based on clock - [#1946](https://github.com/PrefectHQ/prefect/pull/1946)

### Enhancements

- More graceful handling of Agents competing for work - [#1956](https://github.com/PrefectHQ/prefect/issues/1956)

### Task Library

- None

### Fixes

- Eliminated possible duplicate flow run issue in all agents - [#1956](https://github.com/PrefectHQ/prefect/issues/1956)

### Deprecations

- None

### Breaking Changes

- None

### Contributors

- None

## 0.9.1 <Badge text="beta" type="success"/>

Released on Jan 24, 2020.

### Features

- None

### Enhancements

- Docker daemon reconnect attempts + exit on heartbeat failure -[#1918](https://github.com/PrefectHQ/prefect/pull/1918)
- More responsive agent shutdown - [#1921](https://github.com/PrefectHQ/prefect/pull/1921)
- Background all agent flow deployment attempts - [#1928](https://github.com/PrefectHQ/prefect/pull/1928)
- Add show_flow_logs to Docker agent [#1929](https://github.com/PrefectHQ/prefect/issues/1929)
- Add per-task checkpointing opt-out - [#1933](https://github.com/PrefectHQ/prefect/pull/1933)
- The Task 'checkpoint' kwarg will no longer be deprecated to allow opt-out - [#1933](https://github.com/PrefectHQ/prefect/pull/1933)

### Task Library

- None

### Fixes

- Fix the Fargate Agent not parsing kwargs as literals - [#1926](https://github.com/PrefectHQ/prefect/pull/1926)
- Fix issue with result handler default persisting from initialization - [#1936](https://github.com/PrefectHQ/prefect/issues/1936)

### Deprecations

- None

### Breaking Changes

- None

### Contributors

- None

## 0.9.0 <Badge text="beta" type="success"/>

Released on Jan 15, 2020.

### Features

- Added the ability to leverage native ECS task definition revisions for flow versions in Fargate agent - [#1870](https://github.com/PrefectHQ/prefect/pull/1870)
- Added the ability to pull in kwargs per flow version from S3 on flow submission in Fargate agent - [#1870](https://github.com/PrefectHQ/prefect/pull/1870)
- Add sensible default result handlers to non-Docker storage options - [#1888](https://github.com/PrefectHQ/prefect/issues/1888)

### Enhancements

- Allow for task looping to beyond Python's maximum recursion depth - [#1862](https://github.com/PrefectHQ/prefect/pull/1862)
- Prevent duplication of stdout logs from multiple instantiated agents - [#1866](https://github.com/PrefectHQ/prefect/pull/1866)
- Allow intervals less than 60 seconds in `IntervalClock`s - [#1880](https://github.com/PrefectHQ/prefect/pull/1880)
- Introduce new `Secret.exists` method for checking whether a Secret is available - [#1882](https://github.com/PrefectHQ/prefect/pull/1882)
- Introduce new `-e` CLI options on agent start commands to allow passing environment variables to flow runs - [#1878](https://github.com/PrefectHQ/prefect/issues/1878)
- Stop persisting `None` when calling result handlers - [#1894](https://github.com/PrefectHQ/prefect/pull/1894)
- Change Cancelled state to indicate Finished instead of Failed - [#1903](https://github.com/PrefectHQ/prefect/pull/1903)
- All States now store `cached_inputs` for easier recovery from failure - [#1898](https://github.com/PrefectHQ/prefect/issues/1898)
- Always checkpoint tasks which have result handlers - [#1898](https://github.com/PrefectHQ/prefect/issues/1898)

### Task Library

- Remove implicit requirement that Google Tasks use Prefect Cloud Secrets - [#1882](https://github.com/PrefectHQ/prefect/pull/1882)

### Fixes

- Enforce provision of `max_retries` if specifying `retry_delay` for a `Task` - [#1875](https://github.com/PrefectHQ/prefect/pull/1875)
- Fix issue with reduce tasks in `flow.visualize()` - [#1793](https://github.com/PrefectHQ/prefect/issues/1793)

### Deprecations

- The checkpointing kwarg will be removed from Tasks as it is now a default behavior - [#1898](https://github.com/PrefectHQ/prefect/issues/1898)

### Breaking Changes

- Remove default value for `aws_credentials_secret` on all S3 hooks - [#1886](https://github.com/PrefectHQ/prefect/issues/1886)
- Remove `config.engine.result_handler` section of Prefect config - [#1888](https://github.com/PrefectHQ/prefect/issues/1888)
- Remove default value for `credentials_secret` on `GCSResultHandler` - [#1888](https://github.com/PrefectHQ/prefect/issues/1888)
- Remove default value for `azure_credentials_secret` on `AzureResultHandler` - [#1888](https://github.com/PrefectHQ/prefect/issues/1888)

### Contributors

- [Daryll Strauss](daryll.strauss@gmail.com)
- [Braun Reyes](https://github.com/braunreyes)

## 0.8.1 <Badge text="beta" type="success"/>

Released on Dec 17, 2019.

### Features

- None

### Enhancements

- Enhanced treatment of nested and ordered constant values - [#1829](https://github.com/PrefectHQ/prefect/pull/1829)
- Add `on_datetime`, `on_date`, and `at_time` filters - [#1837](https://github.com/PrefectHQ/prefect/pull/1837)
- Add `--latest` flag for Kubernetes Agent install CLI command - [#1842](https://github.com/PrefectHQ/prefect/pull/1842)
- Add `--no-cloud-logs` flag for all agents to optionally opt-out of logs being sent to Prefect Cloud - [#1843](https://github.com/PrefectHQ/prefect/pull/1843)
- Agents mark Flow Runs as `Failed` if a deployment error occurs - [#1848](https://github.com/PrefectHQ/prefect/pull/1848)
- `Submitted` states from Agents include deployment identifier information - [#1848](https://github.com/PrefectHQ/prefect/pull/1848)
- Update heartbeats to respect Cloud flow settings - [#1851](https://github.com/PrefectHQ/prefect/pull/1851)
- Add flow run name to `prefect.context` - [#1855](https://github.com/PrefectHQ/prefect/pull/1855)
- Add `--namespace` option for Kubernetes Agent start CLI command - [#1859](https://github.com/PrefectHQ/prefect/pull/1859)
- Add Prefect job resource configuration for Kubernetes Agent - [#1859](https://github.com/PrefectHQ/prefect/pull/1859)

### Task Library

- Add task for scheduling a flow run - [#1871](https://github.com/PrefectHQ/prefect/pull/1871)

### Fixes

- Fix Agent deployment errors interrupting full list of found Flow Runs - [#1848](https://github.com/PrefectHQ/prefect/pull/1848)
- Fix issue with a single bad log preventing all logs from being sent to Cloud - [#1845](https://github.com/PrefectHQ/prefect/pull/1845)
- Fix Kubernetes Agent passing empty default namespace - [#1839](https://github.com/PrefectHQ/prefect/pull/1839)

### Deprecations

- None

### Breaking Changes

- None

### Contributors

- None

## 0.8.0 <Badge text="beta" type="success"/>

Released on Dec 11, 2019.

### Features

- Added new Local Agent to run Flows from Local Storage, S3 Storage, and GCS Storage - [#1819](https://github.com/PrefectHQ/prefect/pull/1819)
- Added Azure Blob Storage for Flows - [#1831](https://github.com/PrefectHQ/prefect/pull/1831)
- Added GCS Storage for Flows - [#1809](https://github.com/PrefectHQ/prefect/pull/1809)
- Added S3 Storage for Flows - [#1753](https://github.com/PrefectHQ/prefect/pull/1753)

### Enhancements

- Add `--rbac` flag to `prefect agent install` for Kubernetes Agent - [#1822](https://github.com/PrefectHQ/prefect/pull/1822)
- Add `prefect agent install` option to output `supervisord.conf` file for Local Agent - [#1819](https://github.com/PrefectHQ/prefect/pull/1819)
- Add convenience `parents()` and `children()` classmethods to all State objects for navigating the hierarchy - [#1784](https://github.com/PrefectHQ/prefect/pull/1784)
- Add new `not_all_skipped` trigger and set it as the default for merge tasks - [#1768](https://github.com/PrefectHQ/prefect/issues/1768)

### Task Library

- Azure Blob tasks now use newer `BlockBlobService` with connection string authentication - [#1831](https://github.com/PrefectHQ/prefect/pull/1831)

### Fixes

- Fix issue with `flow.visualize()` for mapped tasks which are skipped - [#1765](https://github.com/PrefectHQ/prefect/issues/1765)
- Fix issue with timeouts only being softly enforced - [#1145](https://github.com/PrefectHQ/prefect/issues/1145), [#1686](https://github.com/PrefectHQ/prefect/issues/1686)
- Log agent errors using `write_run_logs` instead of the deprecated `write_run_log` - [#1791](https://github.com/PrefectHQ/prefect/pull/1791)
- Fix issue with `flow.update()` not transferring constants - [#1785](https://github.com/PrefectHQ/prefect/pull/1785)

### Deprecations

- `flow.deploy` is deprecated in favor of `flow.register` - [#1819](https://github.com/PrefectHQ/prefect/pull/1819)

### Breaking Changes

- Default Flow storage is now `Local` instead of `Docker` - [#1819](https://github.com/PrefectHQ/prefect/pull/1819)
- Docker based `LocalAgent` is renamed `DockerAgent` - [#1819](https://github.com/PrefectHQ/prefect/pull/1819)
- `prefect agent start` now defaults to new `LocalAgent` - [#1819](https://github.com/PrefectHQ/prefect/pull/1819)

### Contributors

- None

## 0.7.3 <Badge text="beta" type="success"/>

Released on Nov 26, 2019.

### Features

- Add graceful cancellation hooks to Flow and Task runners - [#1758](https://github.com/PrefectHQ/prefect/pull/1758)

### Enhancements

- Add option to specify a run name for `cloud run` CLI command - [#1756](https://github.com/PrefectHQ/prefect/pull/1756)
- Add `work_stealing` option to `DaskKubernetesEnvironment` - [#1760](https://github.com/PrefectHQ/prefect/pull/1760)
- Improve heartbeat thread management - [#1770](https://github.com/PrefectHQ/prefect/pull/1770)
- Add unique scheduler Job name to `DaskKubernetesEnvironment` - [#1772](https://github.com/PrefectHQ/prefect/pull/1772)
- Add informative error when trying to map with the `LocalDaskExecutor` using processes - [#1777](https://github.com/PrefectHQ/prefect/pull/1777)

### Task Library

- None

### Fixes

- Fix issue with heartbeat thread deadlocking dask execution when using a `worker_client` - [#1750](https://github.com/PrefectHQ/prefect/pull/1750)
- Fix issue with Environments not calling `run_flow` on Environment stored on Flow object - [#1752](https://github.com/PrefectHQ/prefect/pull/1752)
- Fix issue with Docker build context when providing custom docker files - [#1762](https://github.com/PrefectHQ/prefect/pull/1762)

### Deprecations

- None

### Breaking Changes

- None

### Contributors

- None

## 0.7.2 <Badge text="beta" type="success"/>

Released on Nov 15, 2019.

### Features

- Allow users to provide a custom version group ID for controlling Cloud versioning - [#1665](https://github.com/PrefectHQ/prefect/issues/1665)
- Stop autogenerating constant tasks - [#1730](https://github.com/PrefectHQ/prefect/pull/1730)

### Enhancements

- Raise an informative error when context objects are pickled - [#1710](https://github.com/PrefectHQ/prefect/issues/1710)
- Add an option to pass in `run_name` to a flow run to override the auto-generated names when calling `create_flow_run` [#1661](https://github.com/PrefectHQ/cloud/pull/1661)
- Add informative logs in the event that a heartbeat thread dies - [#1721](https://github.com/PrefectHQ/prefect/pull/1721)
- Loosen Job spec requirements for `KubernetesJobEnvironment` - [#1713](https://github.com/PrefectHQ/prefect/pull/1713)
- Loosen `containerDefinitions` requirements for `FargateTaskEnvironment` - [#1713](https://github.com/PrefectHQ/prefect/pull/1713)
- Local Docker agent proactively fails flow runs if image cannot be pulled - [#1395](https://github.com/PrefectHQ/prefect/issues/1395)
- Add graceful keyboard interrupt shutdown for all agents - [#1731](https://github.com/PrefectHQ/prefect/pull/1731)
- `agent start` CLI command now allows for Agent kwargs - [#1737](https://github.com/PrefectHQ/prefect/pull/1737)
- Add users to specify a custom Dockerfile for Docker storage - [#1738](https://github.com/PrefectHQ/prefect/pull/1738)
- Expose `labels` kwarg in `flow.deploy` for convenient labeling of Flows - [#1742](https://github.com/PrefectHQ/prefect/pull/1742)

### Task Library

- None

### Fixes

- `FargateTaskEnvironment` now uses provided `family` for task definition naming - [#1713](https://github.com/PrefectHQ/prefect/pull/1713)
- Fix executor initialization missing `self` in `KubernetesJobEnvironment` - [#1713](https://github.com/PrefectHQ/prefect/pull/1713)
- Fix `identifier_label` not being generated on each run for Kubernetes based environments - [#1718](https://github.com/PrefectHQ/prefect/pull/1718)
- Fix issue where users could not override their user config path when deploying Docker to Cloud - [#1719](https://github.com/PrefectHQ/prefect/pull/1719)
- Respect order of inputs in merge - [#1736](https://github.com/~/1736)

### Deprecations

- None

### Breaking Changes

- None

### Contributors

- [Brett Naul](https://github.com/bnaul)

## 0.7.1 <Badge text="beta" type="success"/>

Released on Nov 5, 2019

### Features

- None

### Enhancements

- Add a `save`/`load` interface to Flows - [#1685](https://github.com/PrefectHQ/prefect/pull/1685), [#1695](https://github.com/PrefectHQ/prefect/pull/1695)
- Add option to specify `aws_session_token` for the `FargateTaskEnvironment` - [#1688](https://github.com/PrefectHQ/prefect/pull/1688)
- Add `EnvVarSecrets` for loading sensitive information from environment variables - [#1683](https://github.com/PrefectHQ/prefect/pull/1683)
- Add an informative version header to all Cloud client requests - [#1690](https://github.com/PrefectHQ/prefect/pull/1690)
- Auto-label Flow environments when using Local storage - [#1696](https://github.com/PrefectHQ/prefect/pull/1696)
- Batch upload logs to Cloud in a background thread for improved performance - [#1691](https://github.com/PrefectHQ/prefect/pull/1691)
- Include agent labels within each flow's configuration environment - [#1671](https://github.com/PrefectHQ/prefect/issues/1671)

### Task Library

- None

### Fixes

- Fix Fargate Agent access defaults and environment variable support - [#1687](https://github.com/PrefectHQ/prefect/pull/1687)
- Removed default python version for docker builds - [#1705](https://github.com/PrefectHQ/prefect/pull/1705)
- Attempt to install prefect in any docker image (if it is not already installed) - [#1704](https://github.com/PrefectHQ/prefect/pull/1704)
- Kubernetes Agent deployment yaml now respects new `prefecthq/prefect` image tagging convention - [#1707](https://github.com/PrefectHQ/prefect/pull/1707)

### Deprecations

- None

### Breaking Changes

- None

### Contributors

- None

## 0.7.0 To Affinity and Beyond <Badge text="beta" type="success"/>

Released October 29, 2019

### Features

- Flow Affinity: Environments and Agents now support labeling for execution specification - [#1651](https://github.com/PrefectHQ/prefect/pull/1651)
- Add new Secret Tasks for a pluggable and reusable Secrets API - [#1346](https://github.com/PrefectHQ/prefect/issues/1346), [#1587](https://github.com/PrefectHQ/prefect/issues/1587)

### Enhancements

- Add the ability to delete task tag limits using the client - [#1622](https://github.com/PrefectHQ/prefect/pull/1622)
- Adds an "Ask for help" button with a link to the prefect.io support page - [#1637](https://github.com/PrefectHQ/prefect/pull/1637)
- Reduces the size of the `prefecthq/prefect` Docker image by ~400MB, which is now the base Docker image used in Flows - [#1648](https://github.com/PrefectHQ/prefect/pull/1648)
- Add a new healthcheck for environment dependencies - [#1653](https://github.com/PrefectHQ/prefect/pull/1653)
- Add default 30 second timeout to Client requests - [#1672](https://github.com/PrefectHQ/prefect/pull/1672)

### Task Library

- Add new Secret Tasks for a pluggable and reusable Secrets API - [#1346](https://github.com/PrefectHQ/prefect/issues/1346), [#1587](https://github.com/PrefectHQ/prefect/issues/1587)
- Add support for directly passing credentials to task library tasks, instead of passing secret names - [#1667](https://github.com/PrefectHQ/prefect/pull/1673)

### Fixes

- Fix defaults for unspecified ARNs in the Fargate Agent - [#1634](https://github.com/PrefectHQ/prefect/pull/1634)
- Fix ShellTask return value on empty stdout - [#1632](https://github.com/PrefectHQ/prefect/pull/1632)
- Fix issue with some Cloud Secrets not being converted from strings - [#1655](https://github.com/PrefectHQ/prefect/pull/1655)
- Fix issue with Agent logging config setting not working - [#1657](https://github.com/PrefectHQ/prefect/pull/1657)
- Fix issue with SnowflakeQuery tasks not working - [#1663](https://github.com/PrefectHQ/prefect/pull/1663)

### Deprecations

- Tasks that accepted the name of a secret (often `credentials_secret`) will raise a deprecation warning - [#1667](https://github.com/PrefectHQ/prefect/pull/1673)

### Breaking Changes

- Fargate Agent now takes in all boto3 camel case arguments instead of specific snake case options - [#1649](https://github.com/PrefectHQ/prefect/pull/1649)
- `kubernetes` is no longer installed by default in deployed flow images - [#1653](https://github.com/PrefectHQ/prefect/pull/1653)
- Tasks that accepted the name of a secret (often `credentials_secret`) no longer have a default value for that argument, as it has been deprecated - [#1667](https://github.com/PrefectHQ/prefect/pull/1673)

### Contributors

- [Tobias Schmidt](https://github.com/royalts)

## 0.6.7 Oh Six Seven <Badge text="beta" type="success"/>

Released October 16, 2019

### Features

- Environments now allow for optional `on_start` and `on_exit` callbacks - [#1610](https://github.com/PrefectHQ/prefect/pull/1610)

### Enhancements

- Raise more informative error when calling `flow.visualize()` if Graphviz executable not installed - [#1602](https://github.com/PrefectHQ/prefect/pull/1602)
- Allow authentication to Azure Blob Storage with SAS token - [#1600](https://github.com/PrefectHQ/prefect/pull/1600)
- Additional debug logs to `Docker Container` and `Docker Image` tasks - [#920](https://github.com/PrefectHQ/prefect/issues/920)
- Changes to Fargate agent to support temporary credentials and IAM role based credentials within AWS compute such as a container or ec2 instance. [#1607](https://github.com/PrefectHQ/prefect/pull/1607)
- Local Secrets set through environment variable now retain their casing - [#1601](https://github.com/PrefectHQ/prefect/issues/1601)
- Agents can accept an optional `name` for logging and debugging - [#1612](https://github.com/PrefectHQ/prefect/pull/1612)
- Added AWS configuration options for Fargate Agent (task_role_arn, execution_role_arn) - [#1614](https://github.com/PrefectHQ/prefect/pull/1614)
- Change EmailTask to accept SMTP server settings as well as an email_from kwarg - [#1619](https://github.com/PrefectHQ/prefect/pull/1619)
- Add the ability to delete task tag limits using the client - [#1622](https://github.com/PrefectHQ/prefect/pull/1622)

### Task Library

- Add `return_all` kwarg to `ShellTask` for optionally returning all lines of stdout - [#1598](https://github.com/PrefectHQ/prefect/pull/1598)
- Add `CosmosDBCreateItem`, `CosmosDBReadItems`, `CosmosDBQueryItems` and for interacting with data stored on Azure Cosmos DB - [#1617](https://github.com/PrefectHQ/prefect/pull/1617)

### Fixes

- Fix issue with running local Flow without a schedule containing cached tasks - [#1599](https://github.com/PrefectHQ/prefect/pull/1599)
- Remove blank string for `task_run_id` in k8s resource manager - [#1604](https://github.com/PrefectHQ/prefect/pull/1604)
- Fix issue with merge task not working for pandas dataframes and numpy arrays - [#1609](https://github.com/PrefectHQ/prefect/pull/1609)

### Deprecations

- None

### Breaking Changes

- Local Secrets set through environment variable now retain their casing - [#1601](https://github.com/PrefectHQ/prefect/issues/1601)

### Contributors

- [Mark McDonald](https://github.com/mhmcdonal)
- [Sherman K](https://github.com/shrmnk)

## 0.6.6 Wait For It <Badge text="beta" type="success"/>

Released October 3, 2019

### Features

- Added `KubernetesJobEnvironment` - [#1548](https://github.com/PrefectHQ/prefect/pull/1548)
- Add ability to enforce Task concurrency limits by tag in Prefect Cloud - [#1570](https://github.com/PrefectHQ/prefect/pull/1570)
- Added `FargateTaskEnvironment` - [#1592](https://github.com/PrefectHQ/prefect/pull/1592)

### Enhancements

- Allow the `Client` to more gracefully handle failed login attempts on initialization - [#1535](https://github.com/PrefectHQ/prefect/pull/1535)
- Replace `DotDict` with `box.Box` - [#1518](https://github.com/PrefectHQ/prefect/pull/1518)
- Store `cached_inputs` on Failed states and call their result handlers if they were provided - [#1557](https://github.com/PrefectHQ/prefect/pull/1557)
- `raise_on_exception` no longer raises for Prefect Signals, as these are typically intentional / for control flow - [#1562](https://github.com/PrefectHQ/prefect/pull/1562)
- `run cloud` CLI command takes in optional `--parameters` as a file path pointing to a JSON file - [#1582](https://github.com/PrefectHQ/prefect/pull/1582)
- Always consider `Constant` tasks successful and unpack them immediately instead of submitting them for execution - [#1527](https://github.com/PrefectHQ/prefect/issues/1527)

### Task Library

- Add `BlobStorageDownload` and `BlobStorageUpload` for interacting with data stored on Azure Blob Storage - [#1538](https://github.com/PrefectHQ/prefect/pull/1538)
- Loosen Kubernetes Tasks' requirement of an API secret key - [#1559](https://github.com/PrefectHQ/prefect/pull/1559)
- Add tasks for working in Azure Machine Learning Serviec with Datastores and Datasets - [#1590](https://github.com/PrefectHQ/prefect/pull/1590)

### Fixes

- Fix issue with certain Pause / Resume / Retry pipelines retrying indefinitely - [#1177](https://github.com/PrefectHQ/prefect/issues/1177)
- Kubernetes Agent deployment YAML generation defaults to local Prefect version - [#1573](https://github.com/PrefectHQ/prefect/pull/1573)
- Fix issue with custom result handlers not working when called in `cached_inputs` - [#1585](https://github.com/PrefectHQ/prefect/pull/1585)

### Deprecations

- None

### Breaking Changes

- None

### Contributors

- [Fredrik Sannholm](https://github.com/frsann)

## 0.6.5 Agents of Environmental Change <Badge text="beta" type="success"/>

Released September 20, 2019

### Features

- Added Fargate agent - [#1521](https://github.com/PrefectHQ/prefect/pull/1521)
- Custom user-written environments can be deployed to Prefect Cloud - [#1534](https://github.com/PrefectHQ/prefect/pull/1534), [#1537](https://github.com/PrefectHQ/prefect/pull/1537)

### Enhancements

- Allow for Agents to correctly run in environments with differently calibrated clocks - [#1402](https://github.com/PrefectHQ/prefect/issues/1402)
- Refactor `RemoteEnvironment` to utilize the `get_flow` storage interface - [#1476](https://github.com/PrefectHQ/prefect/issues/1476)
- Ensure Task logger is available in context throughout every pipeline step of the run - [#1509](https://github.com/PrefectHQ/prefect/issues/1509)
- Skip Docker registry pushing and pulling on empty `registry_url` attribute - [#1525](https://github.com/PrefectHQ/prefect/pull/1525)
- Agents now log platform errors to flow runs which cannot deploy - [#1528](https://github.com/PrefectHQ/prefect/pull/1528)
- Updating `ShellTask` to work more like Airflow Bash Operator for streaming logs and returning values - [#1451](https://github.com/PrefectHQ/prefect/pull/1451)
- Agents now have a verbose/debug logging option for granular output - [#1532](https://github.com/PrefectHQ/prefect/pull/1532)
- `DaskKubernetesEnvironment` now allows for custom scheduler and worker specs - [#1543](https://github.com/PrefectHQ/prefect/pull/1534), [#1537](https://github.com/PrefectHQ/prefect/pull/1537)

### Task Library

- None

### Fixes

- Fix map error by removing `imagePullSecrets` from Kubernetes Agent install if not provided - [#1524](https://github.com/PrefectHQ/prefect/pull/1524)
- Fix issue with two INFO logs not being associated with the Task Run in Cloud - [#1526](https://github.com/PrefectHQ/prefect/pull/1526)
- `execute` CLI command can now load custom environments off of the flow object - [#1534](https://github.com/PrefectHQ/prefect/pull/1534)

### Deprecations

- None

### Breaking Changes

- Update `ShellTask` to return only the last line of stdout, as a string - [#1451](https://github.com/PrefectHQ/prefect/pull/1451)

### Contributors

- [Braun Reyes](https://github.com/braunreyes)

## 0.6.4 I installed Docker on a Windows machine and all I got was this release <Badge text="beta" type="success"/>

Released September 10, 2019

### Features

- Improve Windows compatibility for local development and deploying to Prefect Cloud - [#1441](https://github.com/PrefectHQ/prefect/pull/1441), [#1456](https://github.com/PrefectHQ/prefect/pull/1456), [#1465](https://github.com/PrefectHQ/prefect/pull/1465), [#1466](https://github.com/PrefectHQ/prefect/pull/1466)

### Enhancements

- Add OS platform check to Local Agent for running on Windows machines - [#1441](https://github.com/PrefectHQ/prefect/pull/1441)
- Add `--base-url` argument for Docker daemons to `agent start` CLI command - [#1441](https://github.com/PrefectHQ/prefect/pull/1441)
- Add environment labels for organizing / tagging different Flow execution environments - [#1438](https://github.com/PrefectHQ/prefect/issues/1438)
- Use `-U` option when installing `prefect` in Docker containers to override base image version - [#1461](https://github.com/PrefectHQ/prefect/pull/1461)
- Remove restriction that prevented `DotDict` classes from having keys that shadowed dict methods - [#1462](https://github.com/PrefectHQ/prefect/pull/1462)
- Added livenessProbe to Kubernetes Agent - [#1474](https://github.com/PrefectHQ/prefect/pull/1474)
- Ensure external Dask Clusters do not require Prefect Cloud environment variables to run Cloud flows - [#1481](https://github.com/PrefectHQ/prefect/pull/1481)

### Task Library

- None

### Fixes

- Fix incorrect import in `DaskKubernetesEnvironment` job template - [#1458](https://github.com/PrefectHQ/prefect/pull/1458)
- Raise error on Agents started without an appropriate API token - [#1459](https://github.com/PrefectHQ/prefect/pull/1459)
- Fix bug when calling `as_nested_dict` on `DotDicts` with an `items` key - [#1462](https://github.com/PrefectHQ/prefect/pull/1462)
- Fix `--resource-manager` flag on agent install invalidating `imagePullSecrets` - [#1469](https://github.com/PrefectHQ/prefect/pull/1469)
- Fix issue with user-written result handlers in Prefect Cloud preventing some states from being set - [#1480](https://github.com/PrefectHQ/prefect/pull/1480)

### Deprecations

- None

### Breaking Changes

- None

### Contributors

- [Joe Schmid](https://github.com/joeschmid)
- [Brett Naul](https://github.com/bnaul)

## 0.6.3 Retry Release <Badge text="beta" type="success"/>

Released August 30, 2019

Maintenance release.

### Fixes

- Fix issue with reduced mapped tasks not respecting retries - [#1436](https://github.com/PrefectHQ/prefect/issues/1436)

## 0.6.2 Onboards and Upwards <Badge text="beta" type="success"/>

Released August 30, 2019

### Features

- Added Local, Kubernetes, and Nomad agents - [#1341](https://github.com/PrefectHQ/prefect/pull/1341)
- Add the ability for Tasks to sequentially loop - [#1356](https://github.com/PrefectHQ/prefect/pull/1356)

### Enhancements

- Adds a copy to clipboard button for codeblocks - [#213](https://github.com/prefecthq/prefect/issues/213)
- Updates Vuepress to v1.0.3 - [#770](https://github.com/prefecthq/prefect/issues/770)
- Introduce configurable default for storage class on Flows - [#1044](https://github.com/PrefectHQ/prefect/issues/1044)
- Allow for min and max workers to be specified in `DaskKubernetesEnvironment` - [#1338](https://github.com/PrefectHQ/prefect/pulls/1338)
- Use task and flow names for corresponding logger names for better organization - [#1355](https://github.com/PrefectHQ/prefect/pull/1355)
- `Paused` states subclass `Scheduled` and can have predefined expirations - [#1375](https://github.com/PrefectHQ/prefect/pull/1375)
- Introduce new Flow health checks prior to Cloud deployment - [#1372](https://github.com/PrefectHQ/prefect/issues/1372)
- Improve logging functionality to include tracebacks - [#1374](https://github.com/PrefectHQ/prefect/issues/1374)
- Improve CLI user experience while working with Cloud - [#1384](https://github.com/PrefectHQ/prefect/pull/1384/)
- Users can now create projects from the CLI - [#1388](https://github.com/PrefectHQ/prefect/pull/1388)
- Add a health check to confirm that serialized flows are valid prior to Cloud deploy - [#1397](https://github.com/PrefectHQ/prefect/pull/1397)
- Add `task_slug`, `flow_id`, and `flow_run_id` to context - [#1405](https://github.com/PrefectHQ/prefect/pull/1405)
- Support persistent `scheduled_start_time` for scheduled flow runs when run locally with `flow.run()` - [#1418](https://github.com/PrefectHQ/prefect/pull/1418), [#1429](https://github.com/PrefectHQ/prefect/pull/1429)
- Add `task_args` to `Task.map` - [#1390](https://github.com/PrefectHQ/prefect/issues/1390)
- Add auth flows for `USER`-scoped Cloud API tokens - [#1423](https://github.com/PrefectHQ/prefect/pull/1423)
- Add `AzureResultHandler` for handling results to / from Azure Blob storage containers - [#1421](https://github.com/PrefectHQ/prefect/pull/1421)
- Add new configurable `LocalDaskExecutor` - [#1336](https://github.com/PrefectHQ/prefect/issues/1336)
- Add CLI commands for working with Prefect Cloud auth - [#1431](https://github.com/PrefectHQ/prefect/pull/1431)

### Task Library

- Add new `SnowflakeQuery` task for using snowflake data warehouse - [#1113](https://github.com/PrefectHQ/prefect/issues/1113)

### Fixes

- Fix issue with Docker storage not respecting user-provided image names - [#1335](https://github.com/PrefectHQ/prefect/pull/1335)
- Fix issue with local retries in Cloud not always running in-process - [#1348](https://github.com/PrefectHQ/prefect/pull/1348)

### Deprecations

- Rename `SynchronousExecutor` as `LocalDaskExecutor` - [#1434](https://github.com/PrefectHQ/prefect/pull/1434)

### Breaking Changes

- Rename `CloudEnvironment` to `DaskKubernetesEnvironment` - [#1250](https://github.com/PrefectHQ/prefect/issues/1250)
- Remove unused `queue` method from all executors - [#1434](https://github.com/PrefectHQ/prefect/pull/1434)

### Contributors

- [Alex Kravetz](http://github.com/akravetz)

## 0.6.1 Prefect Timing <Badge text="beta" type="success"/>

Released August 8, 2019

### Features

- Introduce new `flows.checkpointing` configuration setting for checkpointing Tasks in local execution - [#1283](https://github.com/PrefectHQ/prefect/pull/1283)
- Introduce new, flexible `Schedule` objects - [#1320](https://github.com/PrefectHQ/prefect/pull/1320)

### Enhancements

- Allow passing of custom headers in `Client` calls - [#1255](https://github.com/PrefectHQ/prefect/pull/1255)
- Autogenerate informative names and tags for Docker images built for Flow storage - [#1237](https://github.com/PrefectHQ/prefect/issues/1237)
- Allow mixed-case configuration keys (environment variables are interpolated as lowercase) - [#1288](https://github.com/PrefectHQ/prefect/issues/1288)
- Ensure state handler errors are logged informatively - [#1326](https://github.com/PrefectHQ/prefect/issues/1326)

### Task Library

- Add `BigQueryLoadGoogleCloudStorage` task for loading data into BigQuery from Google Cloud Storage [#1317](https://github.com/PrefectHQ/prefect/pull/1317)

### Fixes

- Fix issue with logs not always arriving in long-standing Dask clusters - [#1244](https://github.com/PrefectHQ/prefect/pull/1244)
- Fix issue with `BuildImage` docker task not actually running to completion - [#1243](https://github.com/PrefectHQ/prefect/issues/1243)
- Fix `run --logs` CLI command not exiting on flow run finished state - [#1319](https://github.com/PrefectHQ/prefect/pull/1319)

### Deprecations

- `OneTimeSchedule` and `UnionSchedule` are deprecated, but remain callable as convenience functions - [#1320](https://github.com/PrefectHQ/prefect/pull/1320)
- Old-style schedules can be deserialized as new-style schedules, but support will eventually be dropped - [#1320](https://github.com/PrefectHQ/prefect/pull/1320)

### Breaking Changes

- `prefect.Client.graphql()` and `prefect.Client.post()` now use an explicit keyword, not `**kwargs`, for variables or parameters - [#1259](https://github.com/PrefectHQ/prefect/pull/1259)
- `auth add` CLI command replaced with `auth login` - [#1319](https://github.com/PrefectHQ/prefect/pull/1319)

### Contributors

- None

## 0.6.0 Cloud Ready <Badge text="beta" type="success"/>

Released July 16, 2019

### Features

- Add the Prefect CLI for working with core objects both locally and in cloud - [#1059](https://github.com/PrefectHQ/prefect/pull/1059)
- Add RemoteEnvironment for simple executor based executions - [#1215](https://github.com/PrefectHQ/prefect/pull/1215)
- Add the ability to share caches across Tasks and Flows - [#1222](https://github.com/PrefectHQ/prefect/pull/1222)
- Add the ability to submit tasks to specific dask workers for task / worker affinity - [#1229](https://github.com/PrefectHQ/prefect/pull/1229)

### Enhancements

- Refactor mapped caching to be independent of order - [#1082](https://github.com/PrefectHQ/prefect/issues/1082)
- Refactor caching to allow for caching across multiple runs - [#1082](https://github.com/PrefectHQ/prefect/issues/1082)
- Allow for custom secret names in Result Handlers - [#1098](https://github.com/PrefectHQ/prefect/issues/1098)
- Have `execute cloud-flow` CLI immediately set the flow run state to `Failed` if environment fails - [#1122](https://github.com/PrefectHQ/prefect/pull/1122)
- Validate configuration objects on initial load - [#1136](https://github.com/PrefectHQ/prefect/pull/1136)
- Add `auto_generated` property to Tasks for convenient filtering - [#1135](https://github.com/PrefectHQ/prefect/pull/1135)
- Disable dask work-stealing in Kubernetes via scheduler config - [#1166](https://github.com/PrefectHQ/prefect/pull/1166)
- Implement backoff retry settings on Client calls - [#1187](https://github.com/PrefectHQ/prefect/pull/1187)
- Explicitly set Dask keys for a better Dask visualization experience - [#1218](https://github.com/PrefectHQ/prefect/issues/1218)
- Implement a local cache which persists for the duration of a Python session - [#1221](https://github.com/PrefectHQ/prefect/issues/1221)
- Implement in-process retries for Cloud Tasks which request retry in less than one minute - [#1228](https://github.com/PrefectHQ/prefect/pull/1228)
- Support `Client.login()` with API tokens - [#1240](https://github.com/PrefectHQ/prefect/pull/1240)
- Add live log streaming for `prefect run cloud` command - [#1241](https://github.com/PrefectHQ/prefect/pull/1241)

### Task Library

- Add task to trigger AWS Step function workflow [#1012](https://github.com/PrefectHQ/prefect/issues/1012)
- Add task to copy files within Google Cloud Storage - [#1206](https://github.com/PrefectHQ/prefect/pull/1206)
- Add task for downloading files from Dropbox - [#1205](https://github.com/PrefectHQ/prefect/pull/1205)

### Fixes

- Fix issue with mapped caching in Prefect Cloud - [#1096](https://github.com/PrefectHQ/prefect/pull/1096)
- Fix issue with Result Handlers deserializing incorrectly in Cloud - [#1112](https://github.com/PrefectHQ/prefect/issues/1112)
- Fix issue caused by breaking change in `marshmallow==3.0.0rc7` - [#1151](https://github.com/PrefectHQ/prefect/pull/1151)
- Fix issue with passing results to Prefect signals - [#1163](https://github.com/PrefectHQ/prefect/issues/1163)
- Fix issue with `flow.update` not preserving mapped edges - [#1164](https://github.com/PrefectHQ/prefect/issues/1164)
- Fix issue with Parameters and Context not being raw dictionaries - [#1186](https://github.com/PrefectHQ/prefect/issues/1186)
- Fix issue with asynchronous, long-running mapped retries in Prefect Cloud - [#1208](https://github.com/PrefectHQ/prefect/pull/1208)
- Fix issue with automatically applied collections to task call arguments when using the imperative API - [#1211](https://github.com/PrefectHQ/prefect/issues/1211)

### Breaking Changes

- The CLI command `prefect execute-flow` and `prefect execute-cloud-flow` no longer exist - [#1059](https://github.com/PrefectHQ/prefect/pull/1059)
- The `slack_notifier` state handler now uses a `webhook_secret` kwarg to pull the URL from a Secret - [#1075](https://github.com/PrefectHQ/prefect/issues/1075)
- Use GraphQL for Cloud logging - [#1193](https://github.com/PrefectHQ/prefect/pull/1193)
- Remove the `CloudResultHandler` default result handler - [#1198](https://github.com/PrefectHQ/prefect/pull/1198)
- Rename `LocalStorage` to `Local` - [#1236](https://github.com/PrefectHQ/prefect/pull/1236)

### Contributors

- [Kwangyoun Jung](https://github.com/initialkommit)
- [Anes Benmerzoug](https://github.com/AnesBenmerzoug)

## 0.5.5 Season 8 <Badge text="beta" type="success"/>

Released May 31, 2019

Bugfix to address an unpinned dependency

## 0.5.4 A Release Has No Name <Badge text="beta" type="success"/>

Released May 28, 2019

### Features

- Add new `UnionSchedule` for combining multiple schedules, allowing for complex schedule specifications - [#428](https://github.com/PrefectHQ/prefect/issues/428)
- Allow for Cloud users to securely pull Docker images from private registries - [#1028](https://github.com/PrefectHQ/prefect/pull/1028)

### Enhancements

- Add `prefect_version` kwarg to `Docker` storage for controlling the version of prefect installed into your containers - [#1010](https://github.com/PrefectHQ/prefect/pull/1010), [#533](https://github.com/PrefectHQ/prefect/issues/533)
- Warn users if their Docker storage base image uses a different python version than their local machine - [#999](https://github.com/PrefectHQ/prefect/issues/999)
- Add flow run id to k8s labels on Cloud Environment jobs / pods for easier filtering in deployment - [#1016](https://github.com/PrefectHQ/prefect/pull/1016)
- Allow for `SlackTask` to pull the Slack webhook URL from a custom named Secret - [#1023](https://github.com/PrefectHQ/prefect/pull/1023)
- Raise informative errors when Docker storage push / pull fails - [#1029](https://github.com/PrefectHQ/prefect/issues/1029)
- Standardized `__repr__`s for various classes, to remove inconsistencies - [#617](https://github.com/PrefectHQ/prefect/issues/617)
- Allow for use of local images in Docker storage - [#1052](https://github.com/PrefectHQ/prefect/pull/1052)
- Allow for doc tests and doc generation to run without installing `all_extras` - [#1057](https://github.com/PrefectHQ/prefect/issues/1057)

### Task Library

- Add task for creating new branches in a GitHub repository - [#1011](https://github.com/PrefectHQ/prefect/pull/1011)
- Add tasks to create, delete, invoke, and list AWS Lambda functions [#1009](https://github.com/PrefectHQ/prefect/issues/1009)
- Add tasks for integration with spaCy pipelines [#1018](https://github.com/PrefectHQ/prefect/issues/1018)
- Add tasks for querying Postgres database [#1022](https://github.com/PrefectHQ/prefect/issues/1022)
- Add task for waiting on a Docker container to run and optionally raising for nonzero exit code - [#1061](https://github.com/PrefectHQ/prefect/pull/1061)
- Add tasks for communicating with Redis [#1021](https://github.com/PrefectHQ/prefect/issues/1021)

### Fixes

- Ensure that state change handlers are called even when unexpected initialization errors occur - [#1015](https://github.com/PrefectHQ/prefect/pull/1015)
- Fix an issue where a mypy assert relied on an unavailable import - [#1034](https://github.com/PrefectHQ/prefect/pull/1034)
- Fix an issue where user configurations were loaded after config interpolation had already taken place - [#1037](https://github.com/PrefectHQ/prefect/pull/1037)
- Fix an issue with saving a flow visualization to a file from a notebook - [#1056](https://github.com/PrefectHQ/prefect/pull/1056)
- Fix an issue in which mapped tasks incorrectly tried to run when their upstream was skipped - [#1068](https://github.com/PrefectHQ/prefect/issues/1068)
- Fix an issue in which mapped tasks were not using their caches locally - [#1067](https://github.com/PrefectHQ/prefect/issues/1067)

### Breaking Changes

- Changed the signature of `configuration.load_configuration()` - [#1037](https://github.com/PrefectHQ/prefect/pull/1037)
- Local Secrets now raise `ValueError`s when not found in context - [#1047](https://github.com/PrefectHQ/prefect/pull/1047)

### Contributors

- [Zach Angell](https://github.com/zangell44)
- [Nanda H Krishna](https://nandahkrishna.me)
- [Brett Naul](https://github.com/bnaul)
- [Jeremiah Lewis](https://github.com/jlewis91)
- [Dave Hirschfeld](https://github.com/dhirschfeld)

## 0.5.3 The Release is Bright and Full of Features <Badge text="beta" type="success"/>

Released May 7, 2019

### Features

- Add new `Storage` and `Environment` specifications - [#936](https://github.com/PrefectHQ/prefect/pull/936), [#956](https://github.com/PrefectHQ/prefect/pull/956)

### Enhancements

- Flow now has optional `storage` keyword - [#936](https://github.com/PrefectHQ/prefect/pull/936)
- Flow `environment` argument now defaults to a `CloudEnvironment` - [#936](https://github.com/PrefectHQ/prefect/pull/936)
- `Queued` states accept `start_time` arguments - [#955](https://github.com/PrefectHQ/prefect/pull/955)
- Add new `Bytes` and `Memory` storage classes for local testing - [#956](https://github.com/PrefectHQ/prefect/pull/956), [#961](https://github.com/PrefectHQ/prefect/pull/961)
- Add new `LocalEnvironment` execution environment for local testing - [#957](https://github.com/PrefectHQ/prefect/pull/957)
- Add new `Aborted` state for Flow runs which are cancelled by users - [#959](https://github.com/PrefectHQ/prefect/issues/959)
- Added an `execute-cloud-flow` CLI command for working with cloud deployed flows - [#971](https://github.com/PrefectHQ/prefect/pull/971)
- Add new `flows.run_on_schedule` configuration option for affecting the behavior of `flow.run` - [#972](https://github.com/PrefectHQ/prefect/issues/972)
- Allow for Tasks with `manual_only` triggers to be root tasks - [#667](https://github.com/PrefectHQ/prefect/issues/667)
- Allow compression of serialized flows [#993](https://github.com/PrefectHQ/prefect/pull/993)
- Allow for serialization of user written result handlers - [#623](https://github.com/PrefectHQ/prefect/issues/623)
- Allow for state to be serialized in certain triggers and cache validators - [#949](https://github.com/PrefectHQ/prefect/issues/949)
- Add new `filename` keyword to `flow.visualize` for automatically saving visualizations - [#1001](https://github.com/PrefectHQ/prefect/issues/1001)
- Add new `LocalStorage` option for storing Flows locally - [#1006](https://github.com/PrefectHQ/prefect/pull/1006)

### Task Library

- None

### Fixes

- Fix Docker storage not pulling correct flow path - [#968](https://github.com/PrefectHQ/prefect/pull/968)
- Fix `run_flow` loading to decode properly by use cloudpickle - [#978](https://github.com/PrefectHQ/prefect/pull/978)
- Fix Docker storage for handling flow names with spaces and weird characters - [#969](https://github.com/PrefectHQ/prefect/pull/969)
- Fix non-deterministic issue with mapping in the DaskExecutor - [#943](https://github.com/PrefectHQ/prefect/issues/943)

### Breaking Changes

- Remove `flow.id` and `task.id` attributes - [#940](https://github.com/PrefectHQ/prefect/pull/940)
- Removed old WIP environments - [#936](https://github.com/PrefectHQ/prefect/pull/936)
  (_Note_: Changes from [#936](https://github.com/PrefectHQ/prefect/pull/936) regarding environments don't break any Prefect code because environments weren't used yet outside of Cloud.)
- Update `flow.deploy` and `client.deploy` to use `set_schedule_active` kwarg to match Cloud - [#991](https://github.com/PrefectHQ/prefect/pull/991)
- Removed `Flow.generate_local_task_ids()` - [#992](#https://github.com/PrefectHQ/prefect/pull/992)

### Contributors

- None

## 0.5.2 Unredacted <Badge text="beta" type="success"/>

Released April 19, 2019

### Features

- Implement two new triggers that allow for specifying bounds on the number of failures or successes - [#933](https://github.com/PrefectHQ/prefect/issues/933)

### Enhancements

- `DaskExecutor(local_processes=True)` supports timeouts - [#886](https://github.com/PrefectHQ/prefect/issues/886)
- Calling `Secret.get()` from within a Flow context raises an informative error - [#927](https://github.com/PrefectHQ/prefect/issues/927)
- Add new keywords to `Task.set_upstream` and `Task.set_downstream` for handling keyed and mapped dependencies - [#823](https://github.com/PrefectHQ/prefect/issues/823)
- Downgrade default logging level to "INFO" from "DEBUG" - [#935](https://github.com/PrefectHQ/prefect/pull/935)
- Add start times to queued states - [#937](https://github.com/PrefectHQ/prefect/pull/937)
- Add `is_submitted` to states - [#944](https://github.com/PrefectHQ/prefect/pull/944)
- Introduce new `ClientFailed` state - [#938](https://github.com/PrefectHQ/prefect/issues/938)

### Task Library

- Add task for sending Slack notifications via Prefect Slack App - [#932](https://github.com/PrefectHQ/prefect/issues/932)

### Fixes

- Fix issue with timeouts behaving incorrectly with unpickleable objects - [#886](https://github.com/PrefectHQ/prefect/issues/886)
- Fix issue with Flow validation being performed even when eager validation was turned off - [#919](https://github.com/PrefectHQ/prefect/issues/919)
- Fix issue with downstream tasks with `all_failed` triggers running if an upstream Client call fails in Cloud - [#938](https://github.com/PrefectHQ/prefect/issues/938)

### Breaking Changes

- Remove `prefect make user config` from cli commands - [#904](https://github.com/PrefectHQ/prefect/issues/904)
- Change `set_schedule_active` keyword in Flow deployments to `set_schedule_inactive` to match Cloud - [#941](https://github.com/PrefectHQ/prefect/pull/941)

### Contributors

- None

## 0.5.1 It Takes a Village <Badge text="beta" type="success"/>

Released April 4, 2019

### Features

- API reference documentation is now versioned - [#270](https://github.com/PrefectHQ/prefect/issues/270)
- Add `S3ResultHandler` for handling results to / from S3 buckets - [#879](https://github.com/PrefectHQ/prefect/pull/879)
- Add ability to use `Cached` states across flow runs in Cloud - [#885](https://github.com/PrefectHQ/prefect/pull/885)

### Enhancements

- Bump to latest version of `pytest` (4.3) - [#814](https://github.com/PrefectHQ/prefect/issues/814)
- `Client.deploy` accepts optional `build` kwarg for avoiding building Flow environment - [#876](https://github.com/PrefectHQ/prefect/pull/876)
- Bump `distributed` to 1.26.1 for enhanced security features - [#878](https://github.com/PrefectHQ/prefect/pull/878)
- Local secrets automatically attempt to load secrets as JSON - [#883](https://github.com/PrefectHQ/prefect/pull/883)
- Add task logger to context for easily creating custom logs during task runs - [#884](https://github.com/PrefectHQ/prefect/issues/884)

### Task Library

- Add `ParseRSSFeed` for parsing a remote RSS feed - [#856](https://github.com/PrefectHQ/prefect/pull/856)
- Add tasks for working with Docker containers and imaged - [#864](https://github.com/PrefectHQ/prefect/pull/864)
- Add task for creating a BigQuery table - [#895](https://github.com/PrefectHQ/prefect/pull/895)

### Fixes

- Only checkpoint tasks if running in cloud - [#839](https://github.com/PrefectHQ/prefect/pull/839), [#854](https://github.com/PrefectHQ/prefect/pull/854)
- Adjusted small flake8 issues for names, imports, and comparisons - [#849](https://github.com/PrefectHQ/prefect/pull/849)
- Fix bug preventing `flow.run` from properly using cached tasks - [#861](https://github.com/PrefectHQ/prefect/pull/861)
- Fix tempfile usage in `flow.visualize` so that it runs on Windows machines - [#858](https://github.com/PrefectHQ/prefect/issues/858)
- Fix issue caused by Python 3.5.2 bug for Python 3.5.2 compatibility - [#857](https://github.com/PrefectHQ/prefect/issues/857)
- Fix issue in which `GCSResultHandler` was not pickleable - [#879](https://github.com/PrefectHQ/prefect/pull/879)
- Fix issue with automatically converting callables and dicts to tasks - [#894](https://github.com/PrefectHQ/prefect/issues/894)

### Breaking Changes

- Change the call signature of `Dict` task from `run(**task_results)` to `run(keys, values)` - [#894](https://github.com/PrefectHQ/prefect/issues/894)

### Contributors

- [ColCarroll](https://github.com/ColCarroll)
- [dhirschfeld](https://github.com/dhirschfeld)
- [BasPH](https://github.com/BasPH)
- [Miloš Garunović](https://github.com/milosgarunovic)
- [Nash Taylor](https://github.com/ntaylorwss)

## 0.5.0 Open Source Launch! <Badge text="beta" type="success"/>

Released March 24, 2019

### Features

- Add `checkpoint` option for individual `Task`s, as well as a global `checkpoint` config setting for storing the results of Tasks using their result handlers - [#649](https://github.com/PrefectHQ/prefect/pull/649)
- Add `defaults_from_attrs` decorator to easily construct `Task`s whose attributes serve as defaults for `Task.run` - [#293](https://github.com/PrefectHQ/prefect/issues/293)
- Environments follow new hierarchy (PIN-3) - [#670](https://github.com/PrefectHQ/prefect/pull/670)
- Add `OneTimeSchedule` for one-time execution at a specified time - [#680](https://github.com/PrefectHQ/prefect/pull/680)
- `flow.run` is now a blocking call which will run the Flow, on its schedule, and execute full state-based execution (including retries) - [#690](https://github.com/PrefectHQ/prefect/issues/690)
- Pre-populate `prefect.context` with various formatted date strings during execution - [#704](https://github.com/PrefectHQ/prefect/pull/704)
- Add ability to overwrite task attributes such as "name" when calling tasks in the functional API - [#717](https://github.com/PrefectHQ/prefect/issues/717)
- Release Prefect Core under the Apache 2.0 license - [#762](https://github.com/PrefectHQ/prefect/pull/762)

### Enhancements

- Refactor all `State` objects to store fully hydrated `Result` objects which track information about how results should be handled - [#612](https://github.com/PrefectHQ/prefect/pull/612), [#616](https://github.com/PrefectHQ/prefect/pull/616)
- Add `google.cloud.storage` as an optional extra requirement so that the `GCSResultHandler` can be exposed better - [#626](https://github.com/PrefectHQ/prefect/pull/626)
- Add a `start_time` check for Scheduled flow runs, similar to the one for Task runs - [#605](https://github.com/PrefectHQ/prefect/issues/605)
- Project names can now be specified for deployments instead of IDs - [#633](https://github.com/PrefectHQ/prefect/pull/633)
- Add a `createProject` mutation function to the client - [#633](https://github.com/PrefectHQ/prefect/pull/633)
- Add timestamp to auto-generated API docs footer - [#639](https://github.com/PrefectHQ/prefect/pull/639)
- Refactor `Result` interface into `Result` and `SafeResult` - [#649](https://github.com/PrefectHQ/prefect/pull/649)
- The `manual_only` trigger will pass if `resume=True` is found in context, which indicates that a `Resume` state was passed - [#664](https://github.com/PrefectHQ/prefect/issues/664)
- Added DockerOnKubernetes environment (PIN-3) - [#670](https://github.com/PrefectHQ/prefect/pull/670)
- Added Prefect docker image (PIN-3) - [#670](https://github.com/PrefectHQ/prefect/pull/670)
- `defaults_from_attrs` now accepts a splatted list of arguments - [#676](https://github.com/PrefectHQ/prefect/issues/676)
- Add retry functionality to `flow.run(on_schedule=True)` for local execution - [#680](https://github.com/PrefectHQ/prefect/pull/680)
- Add `helper_fns` keyword to `ShellTask` for pre-populating helper functions to commands - [#681](https://github.com/PrefectHQ/prefect/pull/681)
- Convert a few DEBUG level logs to INFO level logs - [#682](https://github.com/PrefectHQ/prefect/issues/682)
- Added DaskOnKubernetes environment (PIN-3) - [#695](https://github.com/PrefectHQ/prefect/pull/695)
- Load `context` from Cloud when running flows - [#699](https://github.com/PrefectHQ/prefect/pull/699)
- Add `Queued` state - [#705](https://github.com/PrefectHQ/prefect/issues/705)
- `flow.serialize()` will always serialize its environment, regardless of `build` - [#696](https://github.com/PrefectHQ/prefect/issues/696)
- `flow.deploy()` now raises an informative error if your container cannot deserialize the Flow - [#711](https://github.com/PrefectHQ/prefect/issues/711)
- Add `_MetaState` as a parent class for states that modify other states - [#726](https://github.com/PrefectHQ/prefect/pull/726)
- Add `flow` keyword argument to `Task.set_upstream()` and `Task.set_downstream()` - [#749](https://github.com/PrefectHQ/prefect/pull/749)
- Add `is_retrying()` helper method to all `State` objects - [#753](https://github.com/PrefectHQ/prefect/pull/753)
- Allow for state handlers which return `None` - [#753](https://github.com/PrefectHQ/prefect/pull/753)
- Add daylight saving time support for `CronSchedule` - [#729](https://github.com/PrefectHQ/prefect/pull/729)
- Add `idempotency_key` and `context` arguments to `Client.create_flow_run` - [#757](https://github.com/PrefectHQ/prefect/issues/757)
- Make `EmailTask` more secure by pulling credentials from secrets - [#706](https://github.com/PrefectHQ/prefect/issues/706)

### Task Library

- Add `GCSUpload` and `GCSDownload` for uploading / retrieving string data to / from Google Cloud Storage - [#673](https://github.com/PrefectHQ/prefect/pull/673)
- Add `BigQueryTask` and `BigQueryInsertTask` for executing queries against BigQuery tables and inserting data - [#678](https://github.com/PrefectHQ/prefect/pull/678), [#685](https://github.com/PrefectHQ/prefect/pull/685)
- Add `FilterTask` for filtering out lists of results - [#637](https://github.com/PrefectHQ/prefect/issues/637)
- Add `S3Download` and `S3Upload` for interacting with data stored on AWS S3 - [#692](https://github.com/PrefectHQ/prefect/issues/692)
- Add `AirflowTask` and `AirflowTriggerDAG` tasks to the task library for running individual Airflow tasks / DAGs - [#735](https://github.com/PrefectHQ/prefect/issues/735)
- Add `OpenGitHubIssue` and `CreateGitHubPR` tasks for interacting with GitHub repositories - [#771](https://github.com/PrefectHQ/prefect/pull/771)
- Add Kubernetes tasks for deployments, jobs, pods, and services - [#779](https://github.com/PrefectHQ/prefect/pull/779)
- Add Airtable tasks - [#803](https://github.com/PrefectHQ/prefect/pull/803)
- Add Twitter tasks - [#803](https://github.com/PrefectHQ/prefect/pull/803)
- Add `GetRepoInfo` for pulling GitHub repository information - [#816](https://github.com/PrefectHQ/prefect/pull/816)

### Fixes

- Fix edge case in doc generation in which some `Exception`s' call signature could not be inspected - [#513](https://github.com/PrefectHQ/prefect/issues/513)
- Fix bug in which exceptions raised within flow runner state handlers could not be sent to Cloud - [#628](https://github.com/PrefectHQ/prefect/pull/628)
- Fix issue wherein heartbeats were not being called on a fixed interval - [#669](https://github.com/PrefectHQ/prefect/pull/669)
- Fix issue wherein code blocks inside of method docs couldn't use `**kwargs` - [#658](https://github.com/PrefectHQ/prefect/issues/658)
- Fix bug in which Prefect-generated Keys for S3 buckets were not properly converted to strings - [#698](https://github.com/PrefectHQ/prefect/pull/698)
- Fix next line after Docker Environment push/pull from overwriting progress bar - [#702](https://github.com/PrefectHQ/prefect/pull/702)
- Fix issue with `JinjaTemplate` not being pickleable - [#710](https://github.com/PrefectHQ/prefect/pull/710)
- Fix issue with creating secrets from JSON documents using the Core Client - [#715](https://github.com/PrefectHQ/prefect/pull/715)
- Fix issue with deserialization of JSON secrets unnecessarily calling `json.loads` - [#716](https://github.com/PrefectHQ/prefect/pull/716)
- Fix issue where `IntervalSchedules` didn't respect daylight saving time after serialization - [#729](https://github.com/PrefectHQ/prefect/pull/729)

### Breaking Changes

- Remove the `BokehRunner` and associated webapp - [#609](https://github.com/PrefectHQ/prefect/issues/609)
- Rename `ResultHandler` methods from `serialize` / `deserialize` to `write` / `read` - [#612](https://github.com/PrefectHQ/prefect/pull/612)
- Refactor all `State` objects to store fully hydrated `Result` objects which track information about how results should be handled - [#612](https://github.com/PrefectHQ/prefect/pull/612), [#616](https://github.com/PrefectHQ/prefect/pull/616)
- `Client.create_flow_run` now returns a string instead of a `GraphQLResult` object to match the API of `deploy` - [#630](https://github.com/PrefectHQ/prefect/pull/630)
- `flow.deploy` and `client.deploy` require a `project_name` instead of an ID - [#633](https://github.com/PrefectHQ/prefect/pull/633)
- Upstream state results now take precedence for task inputs over `cached_inputs` - [#591](https://github.com/PrefectHQ/prefect/issues/591)
- Rename `Match` task (used inside control flow) to `CompareValue` - [#638](https://github.com/PrefectHQ/prefect/pull/638)
- `Client.graphql()` now returns a response with up to two keys (`data` and `errors`). Previously the `data` key was automatically selected - [#642](https://github.com/PrefectHQ/prefect/pull/642)
- `ContainerEnvironment` was changed to `DockerEnvironment` - [#670](https://github.com/PrefectHQ/prefect/pull/670)
- The environment `from_file` was moved to `utilities.environments` - [#670](https://github.com/PrefectHQ/prefect/pull/670)
- Removed `start_tasks` argument from `FlowRunner.run()` and `check_upstream` argument from `TaskRunner.run()` - [#672](https://github.com/PrefectHQ/prefect/pull/672)
- Remove support for Python 3.4 - [#671](https://github.com/PrefectHQ/prefect/issues/671)
- `flow.run` is now a blocking call which will run the Flow, on its schedule, and execute full state-based execution (including retries) - [#690](https://github.com/PrefectHQ/prefect/issues/690)
- Remove `make_return_failed_handler` as `flow.run` now returns all task states - [#693](https://github.com/PrefectHQ/prefect/pull/693)
- Refactor Airflow migration tools into a single `AirflowTask` in the task library for running individual Airflow tasks - [#735](https://github.com/PrefectHQ/prefect/issues/735)
- `name` is now required on all Flow objects - [#732](https://github.com/PrefectHQ/prefect/pull/732)
- Separate installation "extras" packages into multiple, smaller extras - [#739](https://github.com/PrefectHQ/prefect/issues/739)
- `Flow.parameters()` always returns a set of parameters - [#756](https://github.com/PrefectHQ/prefect/pull/756)

## 0.4.1 <Badge text="beta" type="success"/>

Released January 31, 2019

### Features

- Add ability to run scheduled flows locally via `on_schedule` kwarg in `flow.run()` - [#519](https://github.com/PrefectHQ/prefect/issues/519)
- Allow tasks to specify their own result handlers, ensure inputs and outputs are stored only when necessary, and ensure no raw data is sent to the database - [#587](https://github.com/PrefectHQ/prefect/pull/587)

### Enhancements

- Allow for building `ContainerEnvironment`s locally without pushing to registry - [#514](https://github.com/PrefectHQ/prefect/issues/514)
- Make mapping more robust when running children tasks multiple times - [#541](https://github.com/PrefectHQ/prefect/pull/541)
- Always prefer `cached_inputs` over upstream states, if available - [#546](https://github.com/PrefectHQ/prefect/pull/546)
- Add hooks to `FlowRunner.initialize_run()` for manipulating task states and contexts - [#548](https://github.com/PrefectHQ/prefect/pull/548)
- Improve state-loading strategy for Prefect Cloud - [#555](https://github.com/PrefectHQ/prefect/issues/555)
- Introduce `on_failure` kwarg to Tasks and Flows for user-friendly failure callbacks - [#551](https://github.com/PrefectHQ/prefect/issues/551)
- Include `scheduled_start_time` in context for Flow runs - [#524](https://github.com/PrefectHQ/prefect/issues/524)
- Add GitHub PR template - [#542](https://github.com/PrefectHQ/prefect/pull/542)
- Allow flows to be deployed to Prefect Cloud without a project id - [#571](https://github.com/PrefectHQ/prefect/pull/571)
- Introduce serialization schemas for ResultHandlers - [#572](https://github.com/PrefectHQ/prefect/issues/572)
- Add new `metadata` attribute to States for managing user-generated results - [#573](https://github.com/PrefectHQ/prefect/issues/573)
- Add new 'JSONResultHandler' for serializing small bits of data without external storage - [#576](https://github.com/PrefectHQ/prefect/issues/576)
- Use `JSONResultHandler` for all Parameter caching - [#590](https://github.com/PrefectHQ/prefect/pull/590)

### Fixes

- Fixed `flow.deploy()` attempting to access a nonexistent string attribute - [#503](https://github.com/PrefectHQ/prefect/pull/503)
- Ensure all logs make it to the logger service in deployment - [#508](https://github.com/PrefectHQ/prefect/issues/508), [#552](https://github.com/PrefectHQ/prefect/issues/552)
- Fix a situation where `Paused` tasks would be treated as `Pending` and run - [#535](https://github.com/PrefectHQ/prefect/pull/535)
- Ensure errors raised in state handlers are trapped appropriately in Cloud Runners - [#554](https://github.com/PrefectHQ/prefect/pull/554)
- Ensure unexpected errors raised in FlowRunners are robustly handled - [#568](https://github.com/PrefectHQ/prefect/pull/568)
- Fixed non-deterministic errors in mapping caused by clients resolving futures of other clients - [#569](https://github.com/PrefectHQ/prefect/pull/569)
- Older versions of Prefect will now ignore fields added by newer versions when deserializing objects - [#583](https://github.com/PrefectHQ/prefect/pull/583)
- Result handler failures now result in clear task run failures - [#575](https://github.com/PrefectHQ/prefect/issues/575)
- Fix issue deserializing old states with empty metadata - [#590](https://github.com/PrefectHQ/prefect/pull/590)
- Fix issue serializing `cached_inputs` - [#594](https://github.com/PrefectHQ/prefect/pull/594)

### Breaking Changes

- Move `prefect.client.result_handlers` to `prefect.engine.result_handlers` - [#512](https://github.com/PrefectHQ/prefect/pull/512)
- Removed `inputs` kwarg from `TaskRunner.run()` - [#546](https://github.com/PrefectHQ/prefect/pull/546)
- Moves the `start_task_ids` argument from `FlowRunner.run()` to `Environment.run()` - [#544](https://github.com/PrefectHQ/prefect/issues/544), [#545](https://github.com/PrefectHQ/prefect/pull/545)
- Convert `timeout` kwarg from `timedelta` to `integer` - [#540](https://github.com/PrefectHQ/prefect/issues/540)
- Remove `timeout` kwarg from `executor.wait` - [#569](https://github.com/PrefectHQ/prefect/pull/569)
- Serialization of States will _ignore_ any result data that hasn't been processed - [#581](https://github.com/PrefectHQ/prefect/pull/581)
- Removes `VersionedSchema` in favor of implicit versioning: serializers will ignore unknown fields and the `create_object` method is responsible for recreating missing ones - [#583](https://github.com/PrefectHQ/prefect/pull/583)
- Convert and rename `CachedState` to a successful state named `Cached`, and also remove the superfluous `cached_result` attribute - [#586](https://github.com/PrefectHQ/prefect/issues/586)

## 0.4.0 <Badge text="beta" type="success"/>

Released January 8, 2019

### Features

- Add support for Prefect Cloud - [#374](https://github.com/PrefectHQ/prefect/pull/374), [#406](https://github.com/PrefectHQ/prefect/pull/406), [#473](https://github.com/PrefectHQ/prefect/pull/473), [#491](https://github.com/PrefectHQ/prefect/pull/491)
- Add versioned serialization schemas for `Flow`, `Task`, `Parameter`, `Edge`, `State`, `Schedule`, and `Environment` objects - [#310](https://github.com/PrefectHQ/prefect/pull/310), [#318](https://github.com/PrefectHQ/prefect/pull/318), [#319](https://github.com/PrefectHQ/prefect/pull/319), [#340](https://github.com/PrefectHQ/prefect/pull/340)
- Add ability to provide `ResultHandler`s for storing private result data - [#391](https://github.com/PrefectHQ/prefect/pull/391), [#394](https://github.com/PrefectHQ/prefect/pull/394), [#430](https://github.com/PrefectHQ/prefect/pull/430/)
- Support depth-first execution of mapped tasks and tracking of both the static "parent" and dynamic "children" via `Mapped` states - [#485](https://github.com/PrefectHQ/prefect/pull/485)

### Enhancements

- Add new `TimedOut` state for task execution timeouts - [#255](https://github.com/PrefectHQ/prefect/issues/255)
- Use timezone-aware dates throughout Prefect - [#325](https://github.com/PrefectHQ/prefect/pull/325)
- Add `description` and `tags` arguments to `Parameters` - [#318](https://github.com/PrefectHQ/prefect/pull/318)
- Allow edge `key` checks to be skipped in order to create "dummy" flows from metadata - [#319](https://github.com/PrefectHQ/prefect/pull/319)
- Add new `names_only` keyword to `flow.parameters` - [#337](https://github.com/PrefectHQ/prefect/pull/337)
- Add utility for building GraphQL queries and simple schemas from Python objects - [#342](https://github.com/PrefectHQ/prefect/pull/342)
- Add links to downloadable Jupyter notebooks for all tutorials - [#212](https://github.com/PrefectHQ/prefect/issues/212)
- Add `to_dict` convenience method for `DotDict` class - [#341](https://github.com/PrefectHQ/prefect/issues/341)
- Refactor requirements to a custom `ini` file specification - [#347](https://github.com/PrefectHQ/prefect/pull/347)
- Refactor API documentation specification to `toml` file - [#361](https://github.com/PrefectHQ/prefect/pull/361)
- Add new SQLite tasks for basic SQL scripting and querying - [#291](https://github.com/PrefectHQ/prefect/issues/291)
- Executors now pass `map_index` into the `TaskRunner`s - [#373](https://github.com/PrefectHQ/prefect/pull/373)
- All schedules support `start_date` and `end_date` parameters - [#375](https://github.com/PrefectHQ/prefect/pull/375)
- Add `DateTime` marshmallow field for timezone-aware serialization - [#378](https://github.com/PrefectHQ/prefect/pull/378)
- Adds ability to put variables into context via the config - [#381](https://github.com/PrefectHQ/prefect/issues/381)
- Adds new `client.deploy` method for adding new flows to the Prefect Cloud - [#388](https://github.com/PrefectHQ/prefect/issues/388)
- Add `id` attribute to `Task` class - [#416](https://github.com/PrefectHQ/prefect/issues/416)
- Add new `Resume` state for resuming from `Paused` tasks - [#435](https://github.com/PrefectHQ/prefect/issues/435)
- Add support for heartbeats - [#436](https://github.com/PrefectHQ/prefect/issues/436)
- Add new `Submitted` state for signaling that `Scheduled` tasks have been handled - [#445](https://github.com/PrefectHQ/prefect/issues/445)
- Add ability to add custom environment variables and copy local files into `ContainerEnvironment`s - [#453](https://github.com/PrefectHQ/prefect/issues/453)
- Add `set_secret` method to Client for creating and setting the values of user secrets - [#452](https://github.com/PrefectHQ/prefect/issues/452)
- Refactor runners into `CloudTaskRunner` and `CloudFlowRunner` classes - [#431](https://github.com/PrefectHQ/prefect/issues/431)
- Added functions for loading default `engine` classes from config - [#477](https://github.com/PrefectHQ/prefect/pull/477)

### Fixes

- Fixed issue with `GraphQLResult` reprs - [#374](https://github.com/PrefectHQ/prefect/pull/374)
- `CronSchedule` produces expected results across daylight savings time transitions - [#375](https://github.com/PrefectHQ/prefect/pull/375)
- `utilities.serialization.Nested` properly respects `marshmallow.missing` values - [#398](https://github.com/PrefectHQ/prefect/pull/398)
- Fixed issue in capturing unexpected mapping errors during task runs - [#409](https://github.com/PrefectHQ/prefect/pull/409)
- Fixed issue in `flow.visualize()` so that mapped flow states can be passed and colored - [#387](https://github.com/PrefectHQ/prefect/issues/387)
- Fixed issue where `IntervalSchedule` was serialized at "second" resolution, not lower - [#427](https://github.com/PrefectHQ/prefect/pull/427)
- Fixed issue where `SKIP` signals were preventing multiple layers of mapping - [#455](https://github.com/PrefectHQ/prefect/issues/455)
- Fixed issue with multi-layer mapping in `flow.visualize()` - [#454](https://github.com/PrefectHQ/prefect/issues/454)
- Fixed issue where Prefect Cloud `cached_inputs` weren't being used locally - [#434](https://github.com/PrefectHQ/prefect/issues/434)
- Fixed issue where `Config.set_nested` would have an error if the provided key was nested deeper than an existing terminal key - [#479](https://github.com/PrefectHQ/prefect/pull/479)
- Fixed issue where `state_handlers` were not called for certain signals - [#494](https://github.com/PrefectHQ/prefect/pull/494)

### Breaking Changes

- Remove `NoSchedule` and `DateSchedule` schedule classes - [#324](https://github.com/PrefectHQ/prefect/pull/324)
- Change `serialize()` method to use schemas rather than custom dict - [#318](https://github.com/PrefectHQ/prefect/pull/318)
- Remove `timestamp` property from `State` classes - [#305](https://github.com/PrefectHQ/prefect/pull/305)
- Remove the custom JSON encoder library at `prefect.utilities.json` - [#336](https://github.com/PrefectHQ/prefect/pull/336)
- `flow.parameters` now returns a set of parameters instead of a dictionary - [#337](https://github.com/PrefectHQ/prefect/pull/337)
- Renamed `to_dotdict` -> `as_nested_dict` - [#339](https://github.com/PrefectHQ/prefect/pull/339)
- Moved `prefect.utilities.collections.GraphQLResult` to `prefect.utilities.graphql.GraphQLResult` - [#371](https://github.com/PrefectHQ/prefect/pull/371)
- `SynchronousExecutor` now does _not_ do depth first execution for mapped tasks - [#373](https://github.com/PrefectHQ/prefect/pull/373)
- Renamed `prefect.utilities.serialization.JSONField` -> `JSONCompatible`, removed its `max_size` feature, and no longer automatically serialize payloads as strings - [#376](https://github.com/PrefectHQ/prefect/pull/376)
- Renamed `prefect.utilities.serialization.NestedField` -> `Nested` - [#376](https://github.com/PrefectHQ/prefect/pull/376)
- Renamed `prefect.utilities.serialization.NestedField.dump_fn` -> `NestedField.value_selection_fn` for clarity - [#377](https://github.com/PrefectHQ/prefect/pull/377)
- Local secrets are now pulled from `secrets` in context instead of `_secrets` - [#382](https://github.com/PrefectHQ/prefect/pull/382)
- Remove Task and Flow descriptions, Flow project & version attributes - [#383](https://github.com/PrefectHQ/prefect/issues/383)
- Changed `Schedule` parameter from `on_or_after` to `after` - [#396](https://github.com/PrefectHQ/prefect/issues/396)
- Environments are immutable and return `dict` keys instead of `str`; some arguments for `ContainerEnvironment` are removed - [#398](https://github.com/PrefectHQ/prefect/pull/398)
- `environment.run()` and `environment.build()`; removed the `flows` CLI and replaced it with a top-level CLI command, `prefect run` - [#400](https://github.com/PrefectHQ/prefect/pull/400)
- The `set_temporary_config` utility now accepts a single dict of multiple config values, instead of just a key/value pair, and is located in `utilities.configuration` - [#401](https://github.com/PrefectHQ/prefect/pull/401)
- Bump `click` requirement to 7.0, which changes underscores to hyphens at CLI - [#409](https://github.com/PrefectHQ/prefect/pull/409)
- `IntervalSchedule` rejects intervals of less than one minute - [#427](https://github.com/PrefectHQ/prefect/pull/427)
- `FlowRunner` returns a `Running` state, not a `Pending` state, when flows do not finish - [#433](https://github.com/PrefectHQ/prefect/pull/433)
- Remove the `task_contexts` argument from `FlowRunner.run()` - [#440](https://github.com/PrefectHQ/prefect/pull/440)
- Remove the leading underscore from Prefect-set context keys - [#446](https://github.com/PrefectHQ/prefect/pull/446)
- Removed throttling tasks within the local cluster - [#470](https://github.com/PrefectHQ/prefect/pull/470)
- Even `start_tasks` will not run before their state's `start_time` (if the state is `Scheduled`) - [#474](https://github.com/PrefectHQ/prefect/pull/474)
- `DaskExecutor`'s "processes" keyword argument was renamed "local_processes" - [#477](https://github.com/PrefectHQ/prefect/pull/477)
- Removed the `mapped` and `map_index` kwargs from `TaskRunner.run()`. These values are now inferred automatically - [#485](https://github.com/PrefectHQ/prefect/pull/485)
- The `upstream_states` dictionary used by the Runners only includes `State` values, not lists of `States`. The use case that required lists of `States` is now covered by the `Mapped` state. - [#485](https://github.com/PrefectHQ/prefect/pull/485)

## 0.3.3 <Badge text="alpha" type="warn"/>

Released October 30, 2018

### Features

- Refactor `FlowRunner` and `TaskRunner` into a modular `Runner` pipelines - [#260](https://github.com/PrefectHQ/prefect/pull/260), [#267](https://github.com/PrefectHQ/prefect/pull/267)
- Add configurable `state_handlers` for `FlowRunners`, `Flows`, `TaskRunners`, and `Tasks` - [#264](https://github.com/PrefectHQ/prefect/pull/264), [#267](https://github.com/PrefectHQ/prefect/pull/267)
- Add gmail and slack notification state handlers w/ tutorial - [#274](https://github.com/PrefectHQ/prefect/pull/274), [#294](https://github.com/PrefectHQ/prefect/pull/294)

### Enhancements

- Add a new method `flow.get_tasks()` for easily filtering flow tasks by attribute - [#242](https://github.com/PrefectHQ/prefect/pull/242)
- Add new `JinjaTemplate` for easily rendering jinja templates - [#200](https://github.com/PrefectHQ/prefect/issues/200)
- Add new `PAUSE` signal for halting task execution - [#246](https://github.com/PrefectHQ/prefect/pull/246)
- Add new `Paused` state corresponding to `PAUSE` signal, and new `pause_task` utility - [#251](https://github.com/PrefectHQ/prefect/issues/251)
- Add ability to timeout task execution for all executors except `DaskExecutor(processes=True)` - [#240](https://github.com/PrefectHQ/prefect/issues/240)
- Add explicit unit test to check Black formatting (Python 3.6+) - [#261](https://github.com/PrefectHQ/prefect/pull/261)
- Add ability to set local secrets in user config file - [#231](https://github.com/PrefectHQ/prefect/issues/231), [#274](https://github.com/PrefectHQ/prefect/pull/274)
- Add `is_skipped()` and `is_scheduled()` methods for `State` objects - [#266](https://github.com/PrefectHQ/prefect/pull/266), [#278](https://github.com/PrefectHQ/prefect/pull/278)
- Adds `now()` as a default `start_time` for `Scheduled` states - [#278](https://github.com/PrefectHQ/prefect/pull/278)
- `Signal` classes now pass arguments to underlying `State` objects - [#279](https://github.com/PrefectHQ/prefect/pull/279)
- Run counts are tracked via `Retrying` states - [#281](https://github.com/PrefectHQ/prefect/pull/281)

### Fixes

- Flow consistently raises if passed a parameter that doesn't exist - [#149](https://github.com/PrefectHQ/prefect/issues/149)

### Breaking Changes

- Renamed `scheduled_time` -> `start_time` in `Scheduled` state objects - [#278](https://github.com/PrefectHQ/prefect/pull/278)
- `TaskRunner.check_for_retry` no longer checks for `Retry` states without `start_time` set - [#278](https://github.com/PrefectHQ/prefect/pull/278)
- Swapped the position of `result` and `message` attributes in State initializations, and started storing caught exceptions as results - [#283](https://github.com/PrefectHQ/prefect/issues/283)

## 0.3.2 <Badge text="alpha" type="warn"/>

Released October 2, 2018

### Features

- Local parallelism with `DaskExecutor` - [#151](https://github.com/PrefectHQ/prefect/issues/151), [#186](https://github.com/PrefectHQ/prefect/issues/186)
- Resource throttling based on `tags` - [#158](https://github.com/PrefectHQ/prefect/issues/158), [#186](https://github.com/PrefectHQ/prefect/issues/186)
- `Task.map` for mapping tasks - [#186](https://github.com/PrefectHQ/prefect/issues/186)
- Added `AirFlow` utility for importing Airflow DAGs as Prefect Flows - [#232](https://github.com/PrefectHQ/prefect/pull/232)

### Enhancements

- Use Netlify to deploy docs - [#156](https://github.com/prefecthq/prefect/issues/156)
- Add changelog - [#153](https://github.com/prefecthq/prefect/issues/153)
- Add `ShellTask` - [#150](https://github.com/prefecthq/prefect/issues/150)
- Base `Task` class can now be run as a dummy task - [#191](https://github.com/PrefectHQ/prefect/pull/191)
- New `return_failed` keyword to `flow.run()` for returning failed tasks - [#205](https://github.com/PrefectHQ/prefect/pull/205)
- some minor changes to `flow.visualize()` for visualizing mapped tasks and coloring nodes by state - [#202](https://github.com/PrefectHQ/prefect/issues/202)
- Added new `flow.replace()` method for swapping out tasks within flows - [#230](https://github.com/PrefectHQ/prefect/pull/230)
- Add `debug` kwarg to `DaskExecutor` for optionally silencing dask logs - [#209](https://github.com/PrefectHQ/prefect/issues/209)
- Update `BokehRunner` for visualizing mapped tasks - [#220](https://github.com/PrefectHQ/prefect/issues/220)
- Env var configuration settings are typed - [#204](https://github.com/PrefectHQ/prefect/pull/204)
- Implement `map` functionality for the `LocalExecutor` - [#233](https://github.com/PrefectHQ/prefect/issues/233)

### Fixes

- Fix issue with Versioneer not picking up git tags - [#146](https://github.com/prefecthq/prefect/issues/146)
- `DotDicts` can have non-string keys - [#193](https://github.com/prefecthq/prefect/issues/193)
- Fix unexpected behavior in assigning tags using contextmanagers - [#190](https://github.com/PrefectHQ/prefect/issues/190)
- Fix bug in initialization of Flows with only `edges` - [#225](https://github.com/PrefectHQ/prefect/pull/225)
- Remove "bottleneck" when creating pipelines of mapped tasks - [#224](https://github.com/PrefectHQ/prefect/pull/224)

### Breaking Changes

- Runner refactor - [#221](https://github.com/PrefectHQ/prefect/pull/221)
- Cleaned up signatures of `TaskRunner` methods - [#171](https://github.com/prefecthq/prefect/issues/171)
- Locally, Python 3.4 users can not run the more advanced parallel executors (`DaskExecutor`) [#186](https://github.com/PrefectHQ/prefect/issues/186)

## 0.3.1 <Badge text="alpha" type="warn"/>

Released September 6, 2018

### Features

- Support for user configuration files - [#195](https://github.com/PrefectHQ/prefect/pull/195)

### Enhancements

- None

### Fixes

- Let DotDicts accept non-string keys - [#193](https://github.com/PrefectHQ/prefect/pull/193), [#194](https://github.com/PrefectHQ/prefect/pull/194)

### Breaking Changes

- None

## 0.3.0 <Badge text="alpha" type="warn"/>

Released August 20, 2018

### Features

- BokehRunner - [#104](https://github.com/prefecthq/prefect/issues/104), [#128](https://github.com/prefecthq/prefect/issues/128)
- Control flow: `ifelse`, `switch`, and `merge` - [#92](https://github.com/prefecthq/prefect/issues/92)
- Set state from `reference_tasks` - [#95](https://github.com/prefecthq/prefect/issues/95), [#137](https://github.com/prefecthq/prefect/issues/137)
- Add flow `Registry` - [#90](https://github.com/prefecthq/prefect/issues/90)
- Output caching with various `cache_validators` - [#84](https://github.com/prefecthq/prefect/issues/84), [#107](https://github.com/prefecthq/prefect/issues/107)
- Dask executor - [#82](https://github.com/prefecthq/prefect/issues/82), [#86](https://github.com/prefecthq/prefect/issues/86)
- Automatic input caching for retries, manual-only triggers - [#78](https://github.com/prefecthq/prefect/issues/78)
- Functional API for `Flow` definition
- `State` classes
- `Signals` to transmit `State`

### Enhancements

- Add custom syntax highlighting to docs - [#141](https://github.com/prefecthq/prefect/issues/141)
- Add `bind()` method for tasks to call without copying - [#132](https://github.com/prefecthq/prefect/issues/132)
- Cache expensive flow graph methods - [#125](https://github.com/prefecthq/prefect/issues/125)
- Docker environments - [#71](https://github.com/prefecthq/prefect/issues/71)
- Automatic versioning via Versioneer - [#70](https://github.com/prefecthq/prefect/issues/70)
- `TriggerFail` state - [#67](https://github.com/prefecthq/prefect/issues/67)
- State classes - [#59](https://github.com/prefecthq/prefect/issues/59)

### Fixes

- None

### Breaking Changes

- None<|MERGE_RESOLUTION|>--- conflicted
+++ resolved
@@ -10,11 +10,8 @@
 
 ### Enhancements
 
-<<<<<<< HEAD
 - Task logical operators (e.g. `And`, `Or`, ...) no longer implicitly cast to `bool` - [#2303](https://github.com/PrefectHQ/prefect/pull/2303)
-=======
 - Allow for dynamically changing secret names at runtime - [#2302](https://github.com/PrefectHQ/prefect/pull/2302)
->>>>>>> 22f1aa45
 
 ### Task Library
 
