--- conflicted
+++ resolved
@@ -29,11 +29,7 @@
 
 ### Breaking Changes
 
-<<<<<<< HEAD
-- Fargate Agent now takes in all boto3 camel case arguments instead of specific snake case options - [#1649](https://github.com/PrefectHQ/prefect/pull/1649)
-=======
 - `kubernetes` is no longer installed by default in deployed flow images - [#1653](https://github.com/PrefectHQ/prefect/pull/1653)
->>>>>>> 6b698219
 
 ### Contributors
 
